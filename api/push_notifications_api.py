import json
import random
from datetime import datetime

from django.contrib import messages
from django.core.exceptions import ValidationError
from django.http.response import HttpResponse
from django.shortcuts import get_object_or_404, redirect
from django.utils import timezone
from django.views.decorators.http import require_POST
from firebase_admin.exceptions import FirebaseError
from firebase_admin.messaging import (AndroidConfig, Message, Notification,
    send as send_push_notification)

from authentication.admin_authentication import authenticate_researcher_study_access
from authentication.participant_authentication import authenticate_participant
from constants.common_constants import API_TIME_FORMAT, RUNNING_TEST_OR_IN_A_SHELL
from constants.message_strings import (BAD_DEVICE_OS, BAD_PARTICPANT_OS,
    DEVICE_HAS_NO_REGISTERED_TOKEN, MESSAGE_SEND_FAILED_PREFIX, MESSAGE_SEND_FAILED_UNKNOWN,
    PUSH_NOTIFICATIONS_NOT_CONFIGURED, RESEND_CLICKED, SUCCESSFULLY_SENT_NOTIFICATION_PREFIX)
from constants.participant_constants import ANDROID_API, IOS_API
from constants.security_constants import OBJECT_ID_ALLOWED_CHARS
from database.schedule_models import ArchivedEvent
from database.study_models import Study
from database.survey_models import Survey
from database.user_models import Participant, ParticipantFCMHistory
from libs.firebase_config import check_firebase_instance
from libs.internal_types import ParticipantRequest, ResearcherRequest
from libs.sentry import make_error_sentry, SentryTypes
from middleware.abort_middleware import abort


################################################################################
########################### NOTIFICATION FUNCTIONS #############################
################################################################################


# TODO: this function incorrectly resets the push_notification_unreachable_count on an unsuccessful
#   empty push notification.  There is also a race condition at play, and while the current
#   mechanism works there is inappropriate content within the try statement that obscures the source
#   of the validation error, which actually occurs at the get-or-create line resulting in the bug.
#  Probably use a transaction?
@require_POST
@authenticate_participant
def set_fcm_token(request: ParticipantRequest):
    """ Sets a participants Firebase Cloud Messaging (FCM) instance token, called whenever a new
    token is generated. Expects a patient_id and and fcm_token in the request body. """
    participant = request.session_participant
    token = request.POST.get('fcm_token', "")
    now = timezone.now()
    # force to unregistered on success, force every not-unregistered as unregistered.
    
    # need to get_or_create rather than catching DoesNotExist to handle if two set_fcm_token
    # requests are made with the same token one after another and one request.
    try:
        p, _ = ParticipantFCMHistory.objects.get_or_create(token=token, participant=participant)
        p.unregistered = None
        p.failure_count = 0
        p.save()  # retain as save, we want last_updated to mutate
        ParticipantFCMHistory.objects.exclude(token=token).filter(
            participant=participant, unregistered=None
        ).update(unregistered=now, last_updated=now)
    # ValidationError happens when the app sends a blank token
    except ValidationError:
        ParticipantFCMHistory.objects.filter(
            participant=participant, unregistered=None
        ).update(unregistered=now, last_updated=now)
<<<<<<< HEAD

    return '', 204
=======
    
    participant.push_notification_unreachable_count = 0
    participant.save()
    return HttpResponse(status=204)

>>>>>>> b716b037

@require_POST
@authenticate_participant
def developer_send_test_notification(request: ParticipantRequest):
    """ Sends a push notification to the participant, used ONLY for testing.
    Expects a patient_id in the request body. """
    print(check_firebase_instance())
    message = Message(
        data={'type': 'fake', 'content': 'hello good sir'},
        token=request.session_participant.get_valid_fcm_token().token,
    )
    response = send_push_notification(message)
    print('Successfully sent notification message:', response)
    return HttpResponse(status=204)


@require_POST
@authenticate_participant
def developer_send_survey_notification(request: ParticipantRequest):
    """ Sends a push notification to the participant with survey data, used ONLY for testing
    Expects a patient_id in the request body. """
    participant = request.session_participant
    survey_ids = list(
        participant.study.surveys.filter(deleted=False).exclude(survey_type="image_survey")
            .values_list("object_id", flat=True)[:4]
    )
    message = Message(
        data={
            'type': 'survey',
            'survey_ids': json.dumps(survey_ids),
            'sent_time': datetime.now().strftime(API_TIME_FORMAT),
        },
        token=participant.get_valid_fcm_token().token,
    )
    response = send_push_notification(message)
    print('Successfully sent survey message:', response)
    return HttpResponse(status=204)


@require_POST
@authenticate_researcher_study_access
def resend_push_notification(request: ResearcherRequest, study_id: int, patient_id: str):
    # 400 error if survey_id is not present
    survey_id = request.POST.get("survey_id", None)
    if not survey_id:
        return abort(400)
    
    # oodles of setup, 404 cases for db queries, the redirect action...
    study = get_object_or_404(Study, pk=study_id)  # rejection should also be handled in decorator
    survey = get_object_or_404(Survey, pk=survey_id, deleted=False)
    participant = get_object_or_404(Participant, patient_id=patient_id, study=study)
    fcm_token = participant.get_valid_fcm_token()
    now = timezone.now()
    firebase_check_kwargs = {
        "require_android": participant.os_type == ANDROID_API,
        "require_ios": participant.os_type == IOS_API,
    }
    
    # setup exit details
    error_message = f'Could not send notification to {participant.patient_id}'
    return_redirect = redirect(
        "participant_pages.participant_page", study_id=study_id, patient_id=participant.patient_id
    )
    
    # create an event for this attempt, update it on all exit scenarios
    unscheduled_event = ArchivedEvent(
        survey_archive=survey.archives.order_by("-archive_start").first(),  # the current survey archive
        participant=participant,
        schedule_type=f"manual - {request.session_researcher.username}"[:32],  # max length of field
        scheduled_time=now,
        response_time=None,
        status=RESEND_CLICKED,
    )
    unscheduled_event.save()
    
    # failures
    if fcm_token is None:
        unscheduled_event.update(status=DEVICE_HAS_NO_REGISTERED_TOKEN)
        messages.error(request, error_message)
        return return_redirect
    
    # "participant os"
    if not check_firebase_instance(firebase_check_kwargs):
        unscheduled_event.update(status=PUSH_NOTIFICATIONS_NOT_CONFIGURED)
        messages.error(request, error_message)
        return return_redirect
    
    data_kwargs = {
        'type': 'survey',
        'survey_ids': json.dumps([survey.object_id]),
        'sent_time': now.strftime(API_TIME_FORMAT),
        'nonce': ''.join(random.choice(OBJECT_ID_ALLOWED_CHARS) for _ in range(32)),
    }
    if participant.os_type == ANDROID_API:
        message = Message(
            android=AndroidConfig(data=data_kwargs, priority='high'), token=fcm_token.token,
        )
    elif participant.os_type == IOS_API:
        message = Message(
            data=data_kwargs,
            token=fcm_token.token,
            notification=Notification(title="Beiwe", body="You have a survey to take."),
        )
    else:
        unscheduled_event.update(status=f"{MESSAGE_SEND_FAILED_PREFIX} {BAD_DEVICE_OS}")
        messages.error(request, BAD_PARTICPANT_OS)
        return return_redirect
    
    # real error cases (raised directly when running locally, reported to sentry on a server)
    try:
        _response = send_push_notification(message)
        unscheduled_event.update(status=ArchivedEvent.SUCCESS)
        messages.success(
            request, f'{SUCCESSFULLY_SENT_NOTIFICATION_PREFIX} {participant.patient_id}.'
        )
    except FirebaseError as e:
        unscheduled_event.update(status=f"Firebase Error, {MESSAGE_SEND_FAILED_PREFIX} {str(e)}")
        messages.error(request, error_message)
        if not RUNNING_TEST_OR_IN_A_SHELL:
            with make_error_sentry(SentryTypes.elastic_beanstalk):
                raise
    except Exception:
        unscheduled_event.update(status=MESSAGE_SEND_FAILED_UNKNOWN)  # presumably a bug
        messages.error(request, error_message)
        if not RUNNING_TEST_OR_IN_A_SHELL:
            with make_error_sentry(SentryTypes.elastic_beanstalk):
                raise
    return return_redirect
<|MERGE_RESOLUTION|>--- conflicted
+++ resolved
@@ -1,205 +1,197 @@
-import json
-import random
-from datetime import datetime
-
-from django.contrib import messages
-from django.core.exceptions import ValidationError
-from django.http.response import HttpResponse
-from django.shortcuts import get_object_or_404, redirect
-from django.utils import timezone
-from django.views.decorators.http import require_POST
-from firebase_admin.exceptions import FirebaseError
-from firebase_admin.messaging import (AndroidConfig, Message, Notification,
-    send as send_push_notification)
-
-from authentication.admin_authentication import authenticate_researcher_study_access
-from authentication.participant_authentication import authenticate_participant
-from constants.common_constants import API_TIME_FORMAT, RUNNING_TEST_OR_IN_A_SHELL
-from constants.message_strings import (BAD_DEVICE_OS, BAD_PARTICPANT_OS,
-    DEVICE_HAS_NO_REGISTERED_TOKEN, MESSAGE_SEND_FAILED_PREFIX, MESSAGE_SEND_FAILED_UNKNOWN,
-    PUSH_NOTIFICATIONS_NOT_CONFIGURED, RESEND_CLICKED, SUCCESSFULLY_SENT_NOTIFICATION_PREFIX)
-from constants.participant_constants import ANDROID_API, IOS_API
-from constants.security_constants import OBJECT_ID_ALLOWED_CHARS
-from database.schedule_models import ArchivedEvent
-from database.study_models import Study
-from database.survey_models import Survey
-from database.user_models import Participant, ParticipantFCMHistory
-from libs.firebase_config import check_firebase_instance
-from libs.internal_types import ParticipantRequest, ResearcherRequest
-from libs.sentry import make_error_sentry, SentryTypes
-from middleware.abort_middleware import abort
-
-
-################################################################################
-########################### NOTIFICATION FUNCTIONS #############################
-################################################################################
-
-
-# TODO: this function incorrectly resets the push_notification_unreachable_count on an unsuccessful
-#   empty push notification.  There is also a race condition at play, and while the current
-#   mechanism works there is inappropriate content within the try statement that obscures the source
-#   of the validation error, which actually occurs at the get-or-create line resulting in the bug.
-#  Probably use a transaction?
-@require_POST
-@authenticate_participant
-def set_fcm_token(request: ParticipantRequest):
-    """ Sets a participants Firebase Cloud Messaging (FCM) instance token, called whenever a new
-    token is generated. Expects a patient_id and and fcm_token in the request body. """
-    participant = request.session_participant
-    token = request.POST.get('fcm_token', "")
-    now = timezone.now()
-    # force to unregistered on success, force every not-unregistered as unregistered.
-    
-    # need to get_or_create rather than catching DoesNotExist to handle if two set_fcm_token
-    # requests are made with the same token one after another and one request.
-    try:
-        p, _ = ParticipantFCMHistory.objects.get_or_create(token=token, participant=participant)
-        p.unregistered = None
-        p.failure_count = 0
-        p.save()  # retain as save, we want last_updated to mutate
-        ParticipantFCMHistory.objects.exclude(token=token).filter(
-            participant=participant, unregistered=None
-        ).update(unregistered=now, last_updated=now)
-    # ValidationError happens when the app sends a blank token
-    except ValidationError:
-        ParticipantFCMHistory.objects.filter(
-            participant=participant, unregistered=None
-        ).update(unregistered=now, last_updated=now)
-<<<<<<< HEAD
-
-    return '', 204
-=======
-    
-    participant.push_notification_unreachable_count = 0
-    participant.save()
-    return HttpResponse(status=204)
-
->>>>>>> b716b037
-
-@require_POST
-@authenticate_participant
-def developer_send_test_notification(request: ParticipantRequest):
-    """ Sends a push notification to the participant, used ONLY for testing.
-    Expects a patient_id in the request body. """
-    print(check_firebase_instance())
-    message = Message(
-        data={'type': 'fake', 'content': 'hello good sir'},
-        token=request.session_participant.get_valid_fcm_token().token,
-    )
-    response = send_push_notification(message)
-    print('Successfully sent notification message:', response)
-    return HttpResponse(status=204)
-
-
-@require_POST
-@authenticate_participant
-def developer_send_survey_notification(request: ParticipantRequest):
-    """ Sends a push notification to the participant with survey data, used ONLY for testing
-    Expects a patient_id in the request body. """
-    participant = request.session_participant
-    survey_ids = list(
-        participant.study.surveys.filter(deleted=False).exclude(survey_type="image_survey")
-            .values_list("object_id", flat=True)[:4]
-    )
-    message = Message(
-        data={
-            'type': 'survey',
-            'survey_ids': json.dumps(survey_ids),
-            'sent_time': datetime.now().strftime(API_TIME_FORMAT),
-        },
-        token=participant.get_valid_fcm_token().token,
-    )
-    response = send_push_notification(message)
-    print('Successfully sent survey message:', response)
-    return HttpResponse(status=204)
-
-
-@require_POST
-@authenticate_researcher_study_access
-def resend_push_notification(request: ResearcherRequest, study_id: int, patient_id: str):
-    # 400 error if survey_id is not present
-    survey_id = request.POST.get("survey_id", None)
-    if not survey_id:
-        return abort(400)
-    
-    # oodles of setup, 404 cases for db queries, the redirect action...
-    study = get_object_or_404(Study, pk=study_id)  # rejection should also be handled in decorator
-    survey = get_object_or_404(Survey, pk=survey_id, deleted=False)
-    participant = get_object_or_404(Participant, patient_id=patient_id, study=study)
-    fcm_token = participant.get_valid_fcm_token()
-    now = timezone.now()
-    firebase_check_kwargs = {
-        "require_android": participant.os_type == ANDROID_API,
-        "require_ios": participant.os_type == IOS_API,
-    }
-    
-    # setup exit details
-    error_message = f'Could not send notification to {participant.patient_id}'
-    return_redirect = redirect(
-        "participant_pages.participant_page", study_id=study_id, patient_id=participant.patient_id
-    )
-    
-    # create an event for this attempt, update it on all exit scenarios
-    unscheduled_event = ArchivedEvent(
-        survey_archive=survey.archives.order_by("-archive_start").first(),  # the current survey archive
-        participant=participant,
-        schedule_type=f"manual - {request.session_researcher.username}"[:32],  # max length of field
-        scheduled_time=now,
-        response_time=None,
-        status=RESEND_CLICKED,
-    )
-    unscheduled_event.save()
-    
-    # failures
-    if fcm_token is None:
-        unscheduled_event.update(status=DEVICE_HAS_NO_REGISTERED_TOKEN)
-        messages.error(request, error_message)
-        return return_redirect
-    
-    # "participant os"
-    if not check_firebase_instance(firebase_check_kwargs):
-        unscheduled_event.update(status=PUSH_NOTIFICATIONS_NOT_CONFIGURED)
-        messages.error(request, error_message)
-        return return_redirect
-    
-    data_kwargs = {
-        'type': 'survey',
-        'survey_ids': json.dumps([survey.object_id]),
-        'sent_time': now.strftime(API_TIME_FORMAT),
-        'nonce': ''.join(random.choice(OBJECT_ID_ALLOWED_CHARS) for _ in range(32)),
-    }
-    if participant.os_type == ANDROID_API:
-        message = Message(
-            android=AndroidConfig(data=data_kwargs, priority='high'), token=fcm_token.token,
-        )
-    elif participant.os_type == IOS_API:
-        message = Message(
-            data=data_kwargs,
-            token=fcm_token.token,
-            notification=Notification(title="Beiwe", body="You have a survey to take."),
-        )
-    else:
-        unscheduled_event.update(status=f"{MESSAGE_SEND_FAILED_PREFIX} {BAD_DEVICE_OS}")
-        messages.error(request, BAD_PARTICPANT_OS)
-        return return_redirect
-    
-    # real error cases (raised directly when running locally, reported to sentry on a server)
-    try:
-        _response = send_push_notification(message)
-        unscheduled_event.update(status=ArchivedEvent.SUCCESS)
-        messages.success(
-            request, f'{SUCCESSFULLY_SENT_NOTIFICATION_PREFIX} {participant.patient_id}.'
-        )
-    except FirebaseError as e:
-        unscheduled_event.update(status=f"Firebase Error, {MESSAGE_SEND_FAILED_PREFIX} {str(e)}")
-        messages.error(request, error_message)
-        if not RUNNING_TEST_OR_IN_A_SHELL:
-            with make_error_sentry(SentryTypes.elastic_beanstalk):
-                raise
-    except Exception:
-        unscheduled_event.update(status=MESSAGE_SEND_FAILED_UNKNOWN)  # presumably a bug
-        messages.error(request, error_message)
-        if not RUNNING_TEST_OR_IN_A_SHELL:
-            with make_error_sentry(SentryTypes.elastic_beanstalk):
-                raise
-    return return_redirect
+import json
+import random
+from datetime import datetime
+
+from django.contrib import messages
+from django.core.exceptions import ValidationError
+from django.http.response import HttpResponse
+from django.shortcuts import get_object_or_404, redirect
+from django.utils import timezone
+from django.views.decorators.http import require_POST
+from firebase_admin.exceptions import FirebaseError
+from firebase_admin.messaging import (AndroidConfig, Message, Notification,
+    send as send_push_notification)
+
+from authentication.admin_authentication import authenticate_researcher_study_access
+from authentication.participant_authentication import authenticate_participant
+from constants.common_constants import API_TIME_FORMAT, RUNNING_TEST_OR_IN_A_SHELL
+from constants.message_strings import (BAD_DEVICE_OS, BAD_PARTICPANT_OS,
+    DEVICE_HAS_NO_REGISTERED_TOKEN, MESSAGE_SEND_FAILED_PREFIX, MESSAGE_SEND_FAILED_UNKNOWN,
+    PUSH_NOTIFICATIONS_NOT_CONFIGURED, RESEND_CLICKED, SUCCESSFULLY_SENT_NOTIFICATION_PREFIX)
+from constants.participant_constants import ANDROID_API, IOS_API
+from constants.security_constants import OBJECT_ID_ALLOWED_CHARS
+from database.schedule_models import ArchivedEvent
+from database.study_models import Study
+from database.survey_models import Survey
+from database.user_models import Participant, ParticipantFCMHistory
+from libs.firebase_config import check_firebase_instance
+from libs.internal_types import ParticipantRequest, ResearcherRequest
+from libs.sentry import make_error_sentry, SentryTypes
+from middleware.abort_middleware import abort
+
+
+################################################################################
+########################### NOTIFICATION FUNCTIONS #############################
+################################################################################
+
+
+# TODO: this function incorrectly resets the push_notification_unreachable_count on an unsuccessful
+#   empty push notification.  There is also a race condition at play, and while the current
+#   mechanism works there is inappropriate content within the try statement that obscures the source
+#   of the validation error, which actually occurs at the get-or-create line resulting in the bug.
+#  Probably use a transaction?
+@require_POST
+@authenticate_participant
+def set_fcm_token(request: ParticipantRequest):
+    """ Sets a participants Firebase Cloud Messaging (FCM) instance token, called whenever a new
+    token is generated. Expects a patient_id and and fcm_token in the request body. """
+    participant = request.session_participant
+    token = request.POST.get('fcm_token', "")
+    now = timezone.now()
+    # force to unregistered on success, force every not-unregistered as unregistered.
+    
+    # need to get_or_create rather than catching DoesNotExist to handle if two set_fcm_token
+    # requests are made with the same token one after another and one request.
+    try:
+        p, _ = ParticipantFCMHistory.objects.get_or_create(token=token, participant=participant)
+        p.unregistered = None
+        p.failure_count = 0
+        p.save()  # retain as save, we want last_updated to mutate
+        ParticipantFCMHistory.objects.exclude(token=token).filter(
+            participant=participant, unregistered=None
+        ).update(unregistered=now, last_updated=now)
+    # ValidationError happens when the app sends a blank token
+    except ValidationError:
+        ParticipantFCMHistory.objects.filter(
+            participant=participant, unregistered=None
+        ).update(unregistered=now, last_updated=now)
+    return HttpResponse(status=204)
+
+
+@require_POST
+@authenticate_participant
+def developer_send_test_notification(request: ParticipantRequest):
+    """ Sends a push notification to the participant, used ONLY for testing.
+    Expects a patient_id in the request body. """
+    print(check_firebase_instance())
+    message = Message(
+        data={'type': 'fake', 'content': 'hello good sir'},
+        token=request.session_participant.get_valid_fcm_token().token,
+    )
+    response = send_push_notification(message)
+    print('Successfully sent notification message:', response)
+    return HttpResponse(status=204)
+
+
+@require_POST
+@authenticate_participant
+def developer_send_survey_notification(request: ParticipantRequest):
+    """ Sends a push notification to the participant with survey data, used ONLY for testing
+    Expects a patient_id in the request body. """
+    participant = request.session_participant
+    survey_ids = list(
+        participant.study.surveys.filter(deleted=False).exclude(survey_type="image_survey")
+            .values_list("object_id", flat=True)[:4]
+    )
+    message = Message(
+        data={
+            'type': 'survey',
+            'survey_ids': json.dumps(survey_ids),
+            'sent_time': datetime.now().strftime(API_TIME_FORMAT),
+        },
+        token=participant.get_valid_fcm_token().token,
+    )
+    response = send_push_notification(message)
+    print('Successfully sent survey message:', response)
+    return HttpResponse(status=204)
+
+
+@require_POST
+@authenticate_researcher_study_access
+def resend_push_notification(request: ResearcherRequest, study_id: int, patient_id: str):
+    # 400 error if survey_id is not present
+    survey_id = request.POST.get("survey_id", None)
+    if not survey_id:
+        return abort(400)
+    
+    # oodles of setup, 404 cases for db queries, the redirect action...
+    study = get_object_or_404(Study, pk=study_id)  # rejection should also be handled in decorator
+    survey = get_object_or_404(Survey, pk=survey_id, deleted=False)
+    participant = get_object_or_404(Participant, patient_id=patient_id, study=study)
+    fcm_token = participant.get_valid_fcm_token()
+    now = timezone.now()
+    firebase_check_kwargs = {
+        "require_android": participant.os_type == ANDROID_API,
+        "require_ios": participant.os_type == IOS_API,
+    }
+    
+    # setup exit details
+    error_message = f'Could not send notification to {participant.patient_id}'
+    return_redirect = redirect(
+        "participant_pages.participant_page", study_id=study_id, patient_id=participant.patient_id
+    )
+    
+    # create an event for this attempt, update it on all exit scenarios
+    unscheduled_event = ArchivedEvent(
+        survey_archive=survey.archives.order_by("-archive_start").first(),  # the current survey archive
+        participant=participant,
+        schedule_type=f"manual - {request.session_researcher.username}"[:32],  # max length of field
+        scheduled_time=now,
+        response_time=None,
+        status=RESEND_CLICKED,
+    )
+    unscheduled_event.save()
+    
+    # failures
+    if fcm_token is None:
+        unscheduled_event.update(status=DEVICE_HAS_NO_REGISTERED_TOKEN)
+        messages.error(request, error_message)
+        return return_redirect
+    
+    # "participant os"
+    if not check_firebase_instance(firebase_check_kwargs):
+        unscheduled_event.update(status=PUSH_NOTIFICATIONS_NOT_CONFIGURED)
+        messages.error(request, error_message)
+        return return_redirect
+    
+    data_kwargs = {
+        'type': 'survey',
+        'survey_ids': json.dumps([survey.object_id]),
+        'sent_time': now.strftime(API_TIME_FORMAT),
+        'nonce': ''.join(random.choice(OBJECT_ID_ALLOWED_CHARS) for _ in range(32)),
+    }
+    if participant.os_type == ANDROID_API:
+        message = Message(
+            android=AndroidConfig(data=data_kwargs, priority='high'), token=fcm_token.token,
+        )
+    elif participant.os_type == IOS_API:
+        message = Message(
+            data=data_kwargs,
+            token=fcm_token.token,
+            notification=Notification(title="Beiwe", body="You have a survey to take."),
+        )
+    else:
+        unscheduled_event.update(status=f"{MESSAGE_SEND_FAILED_PREFIX} {BAD_DEVICE_OS}")
+        messages.error(request, BAD_PARTICPANT_OS)
+        return return_redirect
+    
+    # real error cases (raised directly when running locally, reported to sentry on a server)
+    try:
+        _response = send_push_notification(message)
+        unscheduled_event.update(status=ArchivedEvent.SUCCESS)
+        messages.success(
+            request, f'{SUCCESSFULLY_SENT_NOTIFICATION_PREFIX} {participant.patient_id}.'
+        )
+    except FirebaseError as e:
+        unscheduled_event.update(status=f"Firebase Error, {MESSAGE_SEND_FAILED_PREFIX} {str(e)}")
+        messages.error(request, error_message)
+        if not RUNNING_TEST_OR_IN_A_SHELL:
+            with make_error_sentry(SentryTypes.elastic_beanstalk):
+                raise
+    except Exception:
+        unscheduled_event.update(status=MESSAGE_SEND_FAILED_UNKNOWN)  # presumably a bug
+        messages.error(request, error_message)
+        if not RUNNING_TEST_OR_IN_A_SHELL:
+            with make_error_sentry(SentryTypes.elastic_beanstalk):
+                raise
+    return return_redirect