--- conflicted
+++ resolved
@@ -71,29 +71,13 @@
     
     all_bv_set_s3_key = models.TextField(blank=True)
     all_memory_dict_s3_key = models.TextField(blank=True)
-<<<<<<< HEAD
     
     def construct_summary_statistics(self):
         """ Construct summary statistics from forest output, returning whether or not any
         SummaryStatisticDaily has potentially been created or updated. """
-=======
-    
-    @property
-    def all_bv_set_path(self):
-        return os.path.join(self.data_output_path, "all_BV_set.pkl")
-    
-    @property
-    def all_memory_dict_path(self):
-        return os.path.join(self.data_output_path, "all_memory_dict.pkl")
-    
-    def construct_summary_statistics(self):
-        """
-        Construct summary statistics from forest output, returning whether or not any
-        SummaryStatisticDaily has potentially been created or updated.
-        """
-        from services.celery_forest import log  # retain as local import
+        # retain as a local import, don't want to import service unnecessarily
+        from services.celery_forest import log
         
->>>>>>> 3aee03b3
         if not os.path.exists(self.forest_results_path):
             log("path does not exist:", self.forest_results_path)
             return False
@@ -109,11 +93,8 @@
         with open(self.forest_results_path, "r") as f:
             reader = csv.DictReader(f)
             has_data = False
-<<<<<<< HEAD
+            log("opened file...")
             
-=======
-            log("opened file...")
->>>>>>> 3aee03b3
             for line in reader:
                 has_data = True
                 summary_date = datetime.date(
@@ -122,25 +103,6 @@
                 # if timestamp is outside of desired range, skip.
                 if not (self.data_date_start < summary_date < self.data_date_end):
                     continue
-<<<<<<< HEAD
-                updates = {}
-                for column_name, value in line.items():
-                    # identify and executi
-                    if (self.forest_tree, column_name) in TREE_COLUMN_NAMES_TO_SUMMARY_STATISTICS:
-                        summary_stat_field, interpretation_function = TREE_COLUMN_NAMES_TO_SUMMARY_STATISTICS[(self.forest_tree, column_name)]
-                        if interpretation_function is not None:
-                            updates[summary_stat_field] = interpretation_function(value, line)
-                        elif value == '':
-                            updates[summary_stat_field] = None
-                        else:
-                            updates[summary_stat_field] = value
-                
-                updates[task_attribute] = self
-                
-                SummaryStatisticDaily.objects.update_or_create(
-                    date=summary_date, defaults=updates, participant=self.participant
-                )
-=======
                 
                 updates = {task_attribute: self}
                 for column_name, value in line.items():
@@ -152,7 +114,7 @@
                         continue
                     else:
                         raise BadForestField(column_name)
-                                
+                
                 data = {
                     "date": summary_date,
                     "defaults": updates,
@@ -160,7 +122,7 @@
                 }
                 log("creating SummaryStatisticDaily:", data)
                 SummaryStatisticDaily.objects.update_or_create(**data)
->>>>>>> 3aee03b3
+        
         return has_data
     
     def clean_up_files(self):
@@ -259,7 +221,7 @@
     @property
     def s3_base_folder(self):
         return os.path.join(self.participant.study.object_id, "forest")
-
+    
     @property
     def all_bv_set_path(self):
         return os.path.join(self.data_output_path, "all_BV_set.pkl")
@@ -267,7 +229,7 @@
     @property
     def all_memory_dict_path(self):
         return os.path.join(self.data_output_path, "all_memory_dict.pkl")
-
+    
     def generate_all_bv_set_s3_key(self):
         """ Generate the S3 key that all_bv_set_s3_key should live in (whereas the direct
         all_bv_set_s3_key field on the instance is where it currently lives, regardless of how
@@ -285,82 +247,6 @@
     participant = models.ForeignKey(Participant, on_delete=models.CASCADE)
     date = models.DateField(db_index=True)
     
-<<<<<<< HEAD
-    # Data quantities
-    accelerometer_bytes = models.IntegerField(null=True, blank=True)
-    ambient_audio_bytes = models.IntegerField(null=True, blank=True)
-    app_log_bytes = models.IntegerField(null=True, blank=True)
-    bluetooth_bytes = models.IntegerField(null=True, blank=True)
-    calls_bytes = models.IntegerField(null=True, blank=True)
-    devicemotion_bytes = models.IntegerField(null=True, blank=True)
-    gps_bytes = models.IntegerField(null=True, blank=True)
-    gyro_bytes = models.IntegerField(null=True, blank=True)
-    identifiers_bytes = models.IntegerField(null=True, blank=True)
-    image_survey_bytes = models.IntegerField(null=True, blank=True)
-    ios_log_bytes = models.IntegerField(null=True, blank=True)
-    magnetometer_bytes = models.IntegerField(null=True, blank=True)
-    power_state_bytes = models.IntegerField(null=True, blank=True)
-    proximity_bytes = models.IntegerField(null=True, blank=True)
-    reachability_bytes = models.IntegerField(null=True, blank=True)
-    survey_answers_bytes = models.IntegerField(null=True, blank=True)
-    survey_timings_bytes = models.IntegerField(null=True, blank=True)
-    texts_bytes = models.IntegerField(null=True, blank=True)
-    audio_recordings_bytes = models.IntegerField(null=True, blank=True)
-    wifi_bytes = models.IntegerField(null=True, blank=True)
-    
-    # GPS
-    distance_diameter = models.FloatField(null=True, blank=True)
-    distance_from_home = models.FloatField(null=True, blank=True)
-    distance_traveled = models.FloatField(null=True, blank=True)
-    flight_distance_average = models.FloatField(null=True, blank=True)
-    flight_distance_standard_deviation = models.FloatField(null=True, blank=True)
-    flight_duration_average = models.FloatField(null=True, blank=True)
-    flight_duration_standard_deviation = models.FloatField(null=True, blank=True)
-    gps_data_missing_duration = models.IntegerField(null=True, blank=True)
-    home_duration = models.FloatField(null=True, blank=True)
-    physical_circadian_rhythm = models.FloatField(null=True, blank=True)
-    physical_circadian_rhythm_stratified = models.FloatField(null=True, blank=True)
-    radius_of_gyration = models.IntegerField(null=True, blank=True)
-    significant_location_count = models.IntegerField(null=True, blank=True)
-    significant_location_entropy = models.IntegerField(null=True, blank=True)
-    stationary_fraction = models.TextField(null=True, blank=True)
-    
-    # Texts
-    text_incoming_count = models.IntegerField(null=True, blank=True)
-    text_incoming_degree = models.IntegerField(null=True, blank=True)
-    text_incoming_length = models.IntegerField(null=True, blank=True)
-    text_incoming_responsiveness = models.IntegerField(null=True, blank=True)
-    text_outgoing_count = models.IntegerField(null=True, blank=True)
-    text_outgoing_degree = models.IntegerField(null=True, blank=True)
-    text_outgoing_length = models.IntegerField(null=True, blank=True)
-    text_reciprocity = models.IntegerField(null=True, blank=True)
-    
-    # Calls
-    call_incoming_count = models.IntegerField(null=True, blank=True)
-    call_incoming_degree = models.IntegerField(null=True, blank=True)
-    call_incoming_duration = models.IntegerField(null=True, blank=True)
-    call_incoming_responsiveness = models.IntegerField(null=True, blank=True)
-    call_outgoing_count = models.IntegerField(null=True, blank=True)
-    call_outgoing_degree = models.IntegerField(null=True, blank=True)
-    call_outgoing_duration = models.IntegerField(null=True, blank=True)
-    
-    # Accelerometer
-    acceleration_direction = models.TextField(null=True, blank=True)
-    accelerometer_coverage_fraction = models.TextField(null=True, blank=True)
-    accelerometer_signal_variability = models.TextField(null=True, blank=True)
-    accelerometer_univariate_summaries = models.FloatField(null=True, blank=True)
-    device_proximity = models.BooleanField(null=True, blank=True)
-    
-    # Power state
-    total_power_events = models.IntegerField(null=True, blank=True)
-    total_screen_events = models.IntegerField(null=True, blank=True)
-    total_unlock_events = models.IntegerField(null=True, blank=True)
-    
-    # Multiple domains
-    awake_onset_time = models.DateTimeField(null=True, blank=True)
-    sleep_duration = models.IntegerField(null=True, blank=True)
-    sleep_onset_time = models.DateTimeField(null=True, blank=True)
-=======
     # Beiwe data quantities
     beiwe_accelerometer_bytes = models.IntegerField(null=True, blank=True)
     beiwe_ambient_audio_bytes = models.IntegerField(null=True, blank=True)
@@ -425,7 +311,6 @@
     willow_outgoing_call_duration = models.IntegerField(null=True, blank=True)
     willow_missed_call_count = models.IntegerField(null=True, blank=True)
     willow_missed_callers = models.IntegerField(null=True, blank=True)
->>>>>>> 3aee03b3
     
     jasmine_task = models.ForeignKey(ForestTask, blank=True, null=True, on_delete=models.PROTECT, related_name="jasmine_summary_statistics")
     willow_task = models.ForeignKey(ForestTask, blank=True, null=True, on_delete=models.PROTECT, related_name="willow_summary_statistics")
