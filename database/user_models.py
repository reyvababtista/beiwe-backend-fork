--- conflicted
+++ resolved
@@ -1,19 +1,13 @@
-<<<<<<< HEAD
+from __future__ import annotations
+
+from typing import Tuple
+
 from django.conf import settings
-=======
-from __future__ import annotations
-
-from typing import Tuple
-
->>>>>>> b716b037
 from django.core.validators import MinLengthValidator
 from django.db import models, transaction
 from django.db.models import F, Func
-<<<<<<< HEAD
+from django.db.models.query import QuerySet
 from django.utils import timezone
-=======
-from django.db.models.query import QuerySet
->>>>>>> b716b037
 
 from constants.participant_constants import ANDROID_API, IOS_API, OS_TYPE_CHOICES
 from constants.researcher_constants import ResearcherRole
@@ -105,17 +99,11 @@
     timezone_name = models.CharField(  # Warning: this is not used yet.
         max_length=256, default="America/New_York", null=False, blank=False
     )
-<<<<<<< HEAD
 
     # Todo: This field is deprecated and should be removed once production data in this field is verified to be
     #       no longer necessary
-    push_notification_unreachable_count = models.SmallIntegerField(default=True, null=False, blank=False)
-
-=======
-    
     push_notification_unreachable_count = models.SmallIntegerField(default=0, null=False, blank=False)
     
->>>>>>> b716b037
     deleted = models.BooleanField(default=False)
     
     # "Unregistered" means the participant is blocked from uploading further data.
