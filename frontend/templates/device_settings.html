--- conflicted
+++ resolved
@@ -1,273 +1,269 @@
-{% extends "base.html" %}
-
-{% block content %}
-<div class="row">
-    <h2>Edit Device Settings</h2>
-</div>
-<<<<<<< HEAD
-<form action="/device_settings/{{ study_id }}" class="form-horizontal" id="device_settings" method="POST">
-    <div class="row">
-=======
-<form action="/device_settings/{{ study_id }}" method="POST">
-    <div class="row form-horizontal">
->>>>>>> b8c4aa68
-        <div class="col-xs-6">
-            <div class="form-group">
-                <label for="accelerometer" class="col-xs-8 control-label">Accelerometer:</label>
-                <div class="col-xs-4 checkbox checkbox-custom">
-                    <label>
-                        <input name="accelerometer" id="accelerometer" type="checkbox" {{ "checked" if settings["accelerometer"] }} />
-                    </label>
-                </div>
-            </div>
-            <div class="form-group">
-                <label for="gps" class="col-xs-8 control-label">GPS:</label>
-                <div class="col-xs-4 checkbox checkbox-custom">
-                    <label>
-                        <input name="gps" id="gps" type="checkbox" {{ "checked" if settings["gps"] }} />
-                    </label>
-                </div>
-            </div>
-            <div class="form-group">
-                <label for="calls" class="col-xs-8 control-label">Calls:</label>
-                <div class="col-xs-4 checkbox checkbox-custom">
-                    <label>
-                        <input name="calls" id="calls" type="checkbox" {{ "checked" if settings["calls"] }} />
-                    </label>
-                </div>
-            </div>
-            <div class="form-group">
-                <label for="texts" class="col-xs-8 control-label">Texts:</label>
-                <div class="col-xs-4 checkbox checkbox-custom">
-                    <label>
-                        <input name="texts" id="texts" type="checkbox" {{ "checked" if settings["texts"] }} />
-                    </label>
-                </div>
-            </div>
-            <div class="form-group">
-                <label for="proximity" class="col-xs-8 control-label">Proximity:</label>
-                <div class="col-xs-4 checkbox checkbox-custom">
-                    <label>
-                        <input name="proximity" id="proximity" type="checkbox" {{ "checked" if settings["proximity"] }} />
-                    </label>
-                </div>
-            </div>
-            <div class="form-group">
-                <label for="gyro" class="col-xs-8 control-label">Gyro:</label>
-                <div class="col-xs-4 checkbox checkbox-custom">
-                    <label>
-                        <input name="gyro" id="gyro" type="checkbox" {{ "checked" if settings["gyro"] }} />
-                    </label>
-                </div>
-            </div>
-            <div class="form-group">
-                <label for="magnetometer" class="col-xs-8 control-label">Magnetometer:</label>
-                <div class="col-xs-4 checkbox checkbox-custom">
-                    <label>
-                        <input name="magnetometer" id="magnetometer" type="checkbox" {{ "checked" if settings["magnetometer"] }} />
-                    </label>
-                </div>
-            </div>
-            <div class="form-group">
-                <label for="devicemotion" class="col-xs-8 control-label">Device Motion:</label>
-                <div class="col-xs-4 checkbox checkbox-custom">
-                    <label>
-                        <input name="devicemotion" id="devicemotion" type="checkbox" {{ "checked" if settings["devicemotion"] }} />
-                    </label>
-                </div>
-            </div>
-            <div class="form-group">
-                <label for="reachability" class="col-xs-8 control-label">Reachability:</label>
-                <div class="col-xs-4 checkbox checkbox-custom">
-                    <label>
-                        <input name="reachability" id="reachability" type="checkbox" {{ "checked" if settings["reachability"] }} />
-                    </label>
-                </div>
-            </div>
-            <div class="form-group">
-                <label for="wifi" class="col-xs-8 control-label">WiFi:</label>
-                <div class="col-xs-4 checkbox checkbox-custom">
-                    <label>
-                        <input name="wifi" id="wifi" type="checkbox" {{ "checked" if settings["wifi"] }} />
-                    </label>
-                </div>
-            </div>
-            <div class="form-group">
-                <label for="bluetooth" class="col-xs-8 control-label">Bluetooth:</label>
-                <div class="col-xs-4 checkbox checkbox-custom">
-                    <label>
-                        <input name="bluetooth" id="bluetooth" type="checkbox" {{ "checked" if settings["bluetooth"] }} />
-                    </label>
-                </div>
-            </div>
-            <div class="form-group">
-                <label for="power_state" class="col-xs-8 control-label">Power state:</label>
-                <div class="col-xs-4 checkbox checkbox-custom">
-                    <label>
-                        <input name="power_state" id="power_state" type="checkbox" {{ "checked" if settings["power_state"] }} />
-                    </label>
-                </div>
-            </div>
-
-            <div class="form-group">
-                <label for="check_for_new_surveys_frequency_seconds" class="col-xs-8 control-label">Check for new surveys frequency:</label>
-                <div class="col-xs-4">
-                    <input id="check_for_new_surveys_frequency_seconds" name="check_for_new_surveys_frequency_seconds" class="form-control" type="number" placeholder="Enter frequency here (seconds)" value="{{ settings['check_for_new_surveys_frequency_seconds'] }}">
-                </div>
-            </div>
-            <div class="form-group">
-                <label for="create_new_data_files_frequency_seconds" class="col-xs-8 control-label">Create new data files frequency:</label>
-                <div class="col-xs-4">
-                    <input id="create_new_data_files_frequency_seconds" name="create_new_data_files_frequency_seconds" class="form-control" type="number" placeholder="Enter frequency here (seconds)" value="{{ settings['create_new_data_files_frequency_seconds'] }}">
-                </div>
-            </div>
-            <div class="form-group">
-                <label for="upload_data_files_frequency_seconds" class="col-xs-8 control-label">Upload data files frequency:</label>
-                <div class="col-xs-4">
-                    <input id="upload_data_files_frequency_seconds" name="upload_data_files_frequency_seconds" class="form-control" type="number" placeholder="Enter frequency here (seconds)" value="{{ settings['upload_data_files_frequency_seconds'] }}">
-                </div>
-            </div>
-
-            <div class="form-group">
-                <label for="allow_upload_over_cellular_data" class="col-xs-8 control-label">Allow upload over cellular data (If this box is not checked, the app will only upload data over WiFi. If this box is checked, the app will upload over WiFi or over a 3G/4G/5G etc. connection; whatever is available.)</label>
-                <div class="col-xs-4 checkbox">
-                    <label>
-                        <input name="allow_upload_over_cellular_data" id="allow_upload_over_cellular_data" type="checkbox" {{ "checked" if settings["allow_upload_over_cellular_data"] }} />
-                    </label>
-                </div>
-            </div>
-
-        </div>
-        <div class="col-xs-6">
-            <div class="form-group">
-                <label for="accelerometer_on_duration_seconds" class="col-xs-8 control-label">Accelerometer <b>on</b> duration:</label>
-                <div class="col-xs-4">
-                    <input id="accelerometer_on_duration_seconds" name="accelerometer_on_duration_seconds" class="form-control" type="number" placeholder="Enter duration here (seconds)" value="{{ settings['accelerometer_on_duration_seconds'] }}">
-                </div>
-            </div>
-            <div class="form-group">
-                <label for="accelerometer_off_duration_seconds" class="col-xs-8 control-label">Accelerometer <b>off</b> duration:</label>
-                <div class="col-xs-4">
-                    <input id="accelerometer_off_duration_seconds" name="accelerometer_off_duration_seconds" class="form-control" type="number" placeholder="Enter duration here (seconds)" value="{{ settings['accelerometer_off_duration_seconds'] }}">
-                </div>
-            </div>
-            <div class="form-group">
-                <label for="gps_on_duration_seconds" class="col-xs-8 control-label">GPS <b>on</b> duration:</label>
-                <div class="col-xs-4">
-                    <input id="gps_on_duration_seconds" name="gps_on_duration_seconds" class="form-control" type="number" placeholder="Enter duration here (seconds)" value="{{ settings['gps_on_duration_seconds'] }}">
-                </div>
-            </div>
-            <div class="form-group">
-                <label for="gps_off_duration_seconds" class="col-xs-8 control-label">GPS <b>off</b> duration:</label>
-                <div class="col-xs-4">
-                    <input id="gps_off_duration_seconds" name="gps_off_duration_seconds" class="form-control" type="number" placeholder="Enter duration here (seconds)" value="{{ settings['gps_off_duration_seconds'] }}">
-                </div>
-            </div>
-            <div class="form-group">
-                <label for="gyro_on_duration_seconds" class="col-xs-8 control-label">Gyro <b>on</b> duration:</label>
-                <div class="col-xs-4">
-                    <input id="gyro_on_duration_seconds" name="gyro_on_duration_seconds" class="form-control" type="number" placeholder="Enter duration here (seconds)" value="{{ settings['gyro_on_duration_seconds'] }}">
-                </div>
-            </div>
-            <div class="form-group">
-                <label for="gyro_off_duration_seconds" class="col-xs-8 control-label">Gyro <b>off</b> duration:</label>
-                <div class="col-xs-4">
-                    <input id="gyro_off_duration_seconds" name="gyro_off_duration_seconds" class="form-control" type="number" placeholder="Enter duration here (seconds)" value="{{ settings['gyro_off_duration_seconds'] }}">
-                </div>
-            </div>
-            <div class="form-group">
-                <label for="magnetometer_on_duration_seconds" class="col-xs-8 control-label">Magnetometer <b>on</b> duration:</label>
-                <div class="col-xs-4">
-                    <input id="magnetometer_on_duration_seconds" name="magnetometer_on_duration_seconds" class="form-control" type="number" placeholder="Enter duration here (seconds)" value="{{ settings['magnetometer_on_duration_seconds'] }}">
-                </div>
-            </div>
-            <div class="form-group">
-                <label for="magnetometer_off_duration_seconds" class="col-xs-8 control-label">Magnetometer <b>off</b> duration:</label>
-                <div class="col-xs-4">
-                    <input id="magnetometer_off_duration_seconds" name="magnetometer_off_duration_seconds" class="form-control" type="number" placeholder="Enter duration here (seconds)" value="{{ settings['magnetometer_off_duration_seconds'] }}">
-                </div>
-            </div>
-            <div class="form-group">
-                <label for="devicemotion_on_duration_seconds" class="col-xs-8 control-label">DeviceMotion <b>on</b> duration:</label>
-                <div class="col-xs-4">
-                    <input id="devicemotion_on_duration_seconds" name="devicemotion_on_duration_seconds" class="form-control" type="number" placeholder="Enter duration here (seconds)" value="{{ settings['devicemotion_on_duration_seconds'] }}">
-                </div>
-            </div>
-            <div class="form-group">
-                <label for="devicemotion_off_duration_seconds" class="col-xs-8 control-label">DeviceMotion <b>off</b> duration:</label>
-                <div class="col-xs-4">
-                    <input id="devicemotion_off_duration_seconds" name="devicemotion_off_duration_seconds" class="form-control" type="number" placeholder="Enter duration here (seconds)" value="{{ settings['devicemotion_off_duration_seconds'] }}">
-                </div>
-            </div>
-            <div class="form-group">
-                <label for="bluetooth_on_duration_seconds" class="col-xs-8 control-label">Bluetooth <b>on</b> duration:</label>
-                <div class="col-xs-4">
-                    <input id="bluetooth_on_duration_seconds" name="bluetooth_on_duration_seconds" class="form-control" type="number" placeholder="Enter duration here (seconds)" value="{{ settings['bluetooth_on_duration_seconds'] }}">
-                </div>
-            </div>
-            <div class="form-group">
-                <label for="bluetooth_total_duration_seconds" class="col-xs-8 control-label">Bluetooth <b>total</b> duration:</label>
-                <div class="col-xs-4">
-                    <input id="bluetooth_total_duration_seconds" name="bluetooth_total_duration_seconds" class="form-control" type="number" placeholder="Enter duration here (seconds)" value="{{ settings['bluetooth_total_duration_seconds'] }}">
-                </div>
-            </div>
-            <div class="form-group">
-                <label for="bluetooth_global_offset_seconds" class="col-xs-8 control-label">Bluetooth global offset:</label>
-                <div class="col-xs-4">
-                    <input id="bluetooth_global_offset_seconds" name="bluetooth_global_offset_seconds" class="form-control" type="number" placeholder="Enter offset here (seconds)" value="{{ settings['bluetooth_global_offset_seconds'] }}">
-                </div>
-            </div>
-            <div class="form-group">
-                <label for="wifi_log_frequency_seconds" class="col-xs-8 control-label">WiFi log frequency:</label>
-                <div class="col-xs-4">
-                    <input id="wifi_log_frequency_seconds" name="wifi_log_frequency_seconds" class="form-control" type="number" placeholder="Enter frequency here (seconds)" value="{{ settings['wifi_log_frequency_seconds'] }}">
-                </div>
-            </div>
-            <div class="form-group">
-                <label for="voice_recording_max_time_length_seconds" class="col-xs-8 control-label">Voice recording max time duration:</label>
-                <div class="col-xs-4">
-                    <input id="voice_recording_max_time_length_seconds" name="voice_recording_max_time_length_seconds" class="form-control" type="number" placeholder="Enter duration here (seconds)" value="{{ settings['voice_recording_max_time_length_seconds'] }}">
-                </div>
-            </div>
-            <div class="form-group">
-                <label for="seconds_before_auto_logout" class="col-xs-8 control-label">Duration before auto-logout:</label>
-                <div class="col-xs-4">
-                    <input id="seconds_before_auto_logout" name="seconds_before_auto_logout" class="form-control" type="number" placeholder="Enter duration here (seconds)" value="{{ settings['seconds_before_auto_logout'] }}">
-                </div>
-            </div>
-        </div>
-    </div>
-    <div class="row">
-        <div class="col-xs-12">
-            <div class="form-group">
-                <label for="call_clinician_button_text">Text that appears on the app's "Call My Clinician" button:</label>
-                <input type="text" name="call_clinician_button_text" id="call_clinician_button_text" class="form-control" value="{{settings['call_clinician_button_text']}}">
-            </div>
-            <div class="form-group">
-                <label for="about_page_text">Text on the app's "About" page:</label>
-                <textarea name="about_page_text" id="about_page_text" class="form-control" rows="20" cols="120">{{settings['about_page_text']}}</textarea>
-            </div>
-            <div class="form-group">
-                <label for="consent_form_text">Text that appears in the app's consent form:</label>
-                <textarea name="consent_form_text" id="consent_form_text" class="form-control" rows="20" cols="120">{{settings['consent_form_text']}}</textarea>
-            </div>
-            <div class="form-group">
-                <label for="survey_submit_success_toast_text">Text that appears in the pop-up message (called an Android "Toast") when a survey is submitted:</label>
-                <textarea name="survey_submit_success_toast_text" id="survey_submit_success_toast_text" class="form-control" rows="3" cols="120">{{settings['survey_submit_success_toast_text']}}</textarea>
-            </div>
-            {% for section, section_title in { "welcome": "Welcome", "data_gathering": "Data Gathering", "privacy": "Privacy", "time_commitment": "Time Commitment",
-                "study_survey": "Study Survey", "study_tasks": "Study Tasks", "withdrawing": "Withdrawing" }.iteritems() %}
-                <div class="form-group">
-                    <label for="{{section}}_summary">iOS consent {{section_title}} text:</label>
-                    <textarea name="consent_sections.{{section}}.text" id="{{section}}_summary" class="form-control" rows="4" cols="120">{{settings['consent_sections'][section]['text']}}</textarea>
-                </div>
-                <div class="form-group">
-                    <label for="{{section}}_more">iOS consent {{section_title}} learn more:</label>
-                    <textarea name="consent_sections.{{section}}.more" id="{{section}}_more" class="form-control" rows="4" cols="120">{{settings['consent_sections'][section]['more']}}</textarea>
-                </div>
-            {% endfor %}
-        </div>
-    </div>
-    <button class="btn btn-primary btn-block" type="submit">Submit</button>
-</form>
+{% extends "base.html" %}
+
+{% block content %}
+<div class="row">
+    <h2>Edit Device Settings</h2>
+</div>
+
+<form action="/device_settings/{{ study_id }}" method="POST">
+    <div class="row form-horizontal">
+        <div class="col-xs-6">
+            <div class="form-group">
+                <label for="accelerometer" class="col-xs-8 control-label">Accelerometer:</label>
+                <div class="col-xs-4 checkbox checkbox-custom">
+                    <label>
+                        <input name="accelerometer" id="accelerometer" type="checkbox" {{ "checked" if settings["accelerometer"] }} />
+                    </label>
+                </div>
+            </div>
+            <div class="form-group">
+                <label for="gps" class="col-xs-8 control-label">GPS:</label>
+                <div class="col-xs-4 checkbox checkbox-custom">
+                    <label>
+                        <input name="gps" id="gps" type="checkbox" {{ "checked" if settings["gps"] }} />
+                    </label>
+                </div>
+            </div>
+            <div class="form-group">
+                <label for="calls" class="col-xs-8 control-label">Calls:</label>
+                <div class="col-xs-4 checkbox checkbox-custom">
+                    <label>
+                        <input name="calls" id="calls" type="checkbox" {{ "checked" if settings["calls"] }} />
+                    </label>
+                </div>
+            </div>
+            <div class="form-group">
+                <label for="texts" class="col-xs-8 control-label">Texts:</label>
+                <div class="col-xs-4 checkbox checkbox-custom">
+                    <label>
+                        <input name="texts" id="texts" type="checkbox" {{ "checked" if settings["texts"] }} />
+                    </label>
+                </div>
+            </div>
+            <div class="form-group">
+                <label for="proximity" class="col-xs-8 control-label">Proximity:</label>
+                <div class="col-xs-4 checkbox checkbox-custom">
+                    <label>
+                        <input name="proximity" id="proximity" type="checkbox" {{ "checked" if settings["proximity"] }} />
+                    </label>
+                </div>
+            </div>
+            <div class="form-group">
+                <label for="gyro" class="col-xs-8 control-label">Gyro:</label>
+                <div class="col-xs-4 checkbox checkbox-custom">
+                    <label>
+                        <input name="gyro" id="gyro" type="checkbox" {{ "checked" if settings["gyro"] }} />
+                    </label>
+                </div>
+            </div>
+            <div class="form-group">
+                <label for="magnetometer" class="col-xs-8 control-label">Magnetometer:</label>
+                <div class="col-xs-4 checkbox checkbox-custom">
+                    <label>
+                        <input name="magnetometer" id="magnetometer" type="checkbox" {{ "checked" if settings["magnetometer"] }} />
+                    </label>
+                </div>
+            </div>
+            <div class="form-group">
+                <label for="devicemotion" class="col-xs-8 control-label">Device Motion:</label>
+                <div class="col-xs-4 checkbox checkbox-custom">
+                    <label>
+                        <input name="devicemotion" id="devicemotion" type="checkbox" {{ "checked" if settings["devicemotion"] }} />
+                    </label>
+                </div>
+            </div>
+            <div class="form-group">
+                <label for="reachability" class="col-xs-8 control-label">Reachability:</label>
+                <div class="col-xs-4 checkbox checkbox-custom">
+                    <label>
+                        <input name="reachability" id="reachability" type="checkbox" {{ "checked" if settings["reachability"] }} />
+                    </label>
+                </div>
+            </div>
+            <div class="form-group">
+                <label for="wifi" class="col-xs-8 control-label">WiFi:</label>
+                <div class="col-xs-4 checkbox checkbox-custom">
+                    <label>
+                        <input name="wifi" id="wifi" type="checkbox" {{ "checked" if settings["wifi"] }} />
+                    </label>
+                </div>
+            </div>
+            <div class="form-group">
+                <label for="bluetooth" class="col-xs-8 control-label">Bluetooth:</label>
+                <div class="col-xs-4 checkbox checkbox-custom">
+                    <label>
+                        <input name="bluetooth" id="bluetooth" type="checkbox" {{ "checked" if settings["bluetooth"] }} />
+                    </label>
+                </div>
+            </div>
+            <div class="form-group">
+                <label for="power_state" class="col-xs-8 control-label">Power state:</label>
+                <div class="col-xs-4 checkbox checkbox-custom">
+                    <label>
+                        <input name="power_state" id="power_state" type="checkbox" {{ "checked" if settings["power_state"] }} />
+                    </label>
+                </div>
+            </div>
+
+            <div class="form-group">
+                <label for="check_for_new_surveys_frequency_seconds" class="col-xs-8 control-label">Check for new surveys frequency:</label>
+                <div class="col-xs-4">
+                    <input id="check_for_new_surveys_frequency_seconds" name="check_for_new_surveys_frequency_seconds" class="form-control" type="number" placeholder="Enter frequency here (seconds)" value="{{ settings['check_for_new_surveys_frequency_seconds'] }}">
+                </div>
+            </div>
+            <div class="form-group">
+                <label for="create_new_data_files_frequency_seconds" class="col-xs-8 control-label">Create new data files frequency:</label>
+                <div class="col-xs-4">
+                    <input id="create_new_data_files_frequency_seconds" name="create_new_data_files_frequency_seconds" class="form-control" type="number" placeholder="Enter frequency here (seconds)" value="{{ settings['create_new_data_files_frequency_seconds'] }}">
+                </div>
+            </div>
+            <div class="form-group">
+                <label for="upload_data_files_frequency_seconds" class="col-xs-8 control-label">Upload data files frequency:</label>
+                <div class="col-xs-4">
+                    <input id="upload_data_files_frequency_seconds" name="upload_data_files_frequency_seconds" class="form-control" type="number" placeholder="Enter frequency here (seconds)" value="{{ settings['upload_data_files_frequency_seconds'] }}">
+                </div>
+            </div>
+
+            <div class="form-group">
+                <label for="allow_upload_over_cellular_data" class="col-xs-8 control-label">Allow data upload over a cellular data plan: </label>
+                <div class="col-xs-4 checkbox checkbox-custom">
+                    <label>
+                        <input name="allow_upload_over_cellular_data" id="allow_upload_over_cellular_data" type="checkbox" {{ "checked" if settings["allow_upload_over_cellular_data"] }} />
+                    </label>
+                </div>
+            </div>
+
+        </div>
+        <div class="col-xs-6">
+            <div class="form-group">
+                <label for="accelerometer_on_duration_seconds" class="col-xs-8 control-label">Accelerometer <b>on</b> duration:</label>
+                <div class="col-xs-4">
+                    <input id="accelerometer_on_duration_seconds" name="accelerometer_on_duration_seconds" class="form-control" type="number" placeholder="Enter duration here (seconds)" value="{{ settings['accelerometer_on_duration_seconds'] }}">
+                </div>
+            </div>
+            <div class="form-group">
+                <label for="accelerometer_off_duration_seconds" class="col-xs-8 control-label">Accelerometer <b>off</b> duration:</label>
+                <div class="col-xs-4">
+                    <input id="accelerometer_off_duration_seconds" name="accelerometer_off_duration_seconds" class="form-control" type="number" placeholder="Enter duration here (seconds)" value="{{ settings['accelerometer_off_duration_seconds'] }}">
+                </div>
+            </div>
+            <div class="form-group">
+                <label for="gps_on_duration_seconds" class="col-xs-8 control-label">GPS <b>on</b> duration:</label>
+                <div class="col-xs-4">
+                    <input id="gps_on_duration_seconds" name="gps_on_duration_seconds" class="form-control" type="number" placeholder="Enter duration here (seconds)" value="{{ settings['gps_on_duration_seconds'] }}">
+                </div>
+            </div>
+            <div class="form-group">
+                <label for="gps_off_duration_seconds" class="col-xs-8 control-label">GPS <b>off</b> duration:</label>
+                <div class="col-xs-4">
+                    <input id="gps_off_duration_seconds" name="gps_off_duration_seconds" class="form-control" type="number" placeholder="Enter duration here (seconds)" value="{{ settings['gps_off_duration_seconds'] }}">
+                </div>
+            </div>
+            <div class="form-group">
+                <label for="gyro_on_duration_seconds" class="col-xs-8 control-label">Gyro <b>on</b> duration:</label>
+                <div class="col-xs-4">
+                    <input id="gyro_on_duration_seconds" name="gyro_on_duration_seconds" class="form-control" type="number" placeholder="Enter duration here (seconds)" value="{{ settings['gyro_on_duration_seconds'] }}">
+                </div>
+            </div>
+            <div class="form-group">
+                <label for="gyro_off_duration_seconds" class="col-xs-8 control-label">Gyro <b>off</b> duration:</label>
+                <div class="col-xs-4">
+                    <input id="gyro_off_duration_seconds" name="gyro_off_duration_seconds" class="form-control" type="number" placeholder="Enter duration here (seconds)" value="{{ settings['gyro_off_duration_seconds'] }}">
+                </div>
+            </div>
+            <div class="form-group">
+                <label for="magnetometer_on_duration_seconds" class="col-xs-8 control-label">Magnetometer <b>on</b> duration:</label>
+                <div class="col-xs-4">
+                    <input id="magnetometer_on_duration_seconds" name="magnetometer_on_duration_seconds" class="form-control" type="number" placeholder="Enter duration here (seconds)" value="{{ settings['magnetometer_on_duration_seconds'] }}">
+                </div>
+            </div>
+            <div class="form-group">
+                <label for="magnetometer_off_duration_seconds" class="col-xs-8 control-label">Magnetometer <b>off</b> duration:</label>
+                <div class="col-xs-4">
+                    <input id="magnetometer_off_duration_seconds" name="magnetometer_off_duration_seconds" class="form-control" type="number" placeholder="Enter duration here (seconds)" value="{{ settings['magnetometer_off_duration_seconds'] }}">
+                </div>
+            </div>
+            <div class="form-group">
+                <label for="devicemotion_on_duration_seconds" class="col-xs-8 control-label">DeviceMotion <b>on</b> duration:</label>
+                <div class="col-xs-4">
+                    <input id="devicemotion_on_duration_seconds" name="devicemotion_on_duration_seconds" class="form-control" type="number" placeholder="Enter duration here (seconds)" value="{{ settings['devicemotion_on_duration_seconds'] }}">
+                </div>
+            </div>
+            <div class="form-group">
+                <label for="devicemotion_off_duration_seconds" class="col-xs-8 control-label">DeviceMotion <b>off</b> duration:</label>
+                <div class="col-xs-4">
+                    <input id="devicemotion_off_duration_seconds" name="devicemotion_off_duration_seconds" class="form-control" type="number" placeholder="Enter duration here (seconds)" value="{{ settings['devicemotion_off_duration_seconds'] }}">
+                </div>
+            </div>
+            <div class="form-group">
+                <label for="bluetooth_on_duration_seconds" class="col-xs-8 control-label">Bluetooth <b>on</b> duration:</label>
+                <div class="col-xs-4">
+                    <input id="bluetooth_on_duration_seconds" name="bluetooth_on_duration_seconds" class="form-control" type="number" placeholder="Enter duration here (seconds)" value="{{ settings['bluetooth_on_duration_seconds'] }}">
+                </div>
+            </div>
+            <div class="form-group">
+                <label for="bluetooth_total_duration_seconds" class="col-xs-8 control-label">Bluetooth <b>total</b> duration:</label>
+                <div class="col-xs-4">
+                    <input id="bluetooth_total_duration_seconds" name="bluetooth_total_duration_seconds" class="form-control" type="number" placeholder="Enter duration here (seconds)" value="{{ settings['bluetooth_total_duration_seconds'] }}">
+                </div>
+            </div>
+            <div class="form-group">
+                <label for="bluetooth_global_offset_seconds" class="col-xs-8 control-label">Bluetooth global offset:</label>
+                <div class="col-xs-4">
+                    <input id="bluetooth_global_offset_seconds" name="bluetooth_global_offset_seconds" class="form-control" type="number" placeholder="Enter offset here (seconds)" value="{{ settings['bluetooth_global_offset_seconds'] }}">
+                </div>
+            </div>
+            <div class="form-group">
+                <label for="wifi_log_frequency_seconds" class="col-xs-8 control-label">WiFi log frequency:</label>
+                <div class="col-xs-4">
+                    <input id="wifi_log_frequency_seconds" name="wifi_log_frequency_seconds" class="form-control" type="number" placeholder="Enter frequency here (seconds)" value="{{ settings['wifi_log_frequency_seconds'] }}">
+                </div>
+            </div>
+            <div class="form-group">
+                <label for="voice_recording_max_time_length_seconds" class="col-xs-8 control-label">Voice recording max time duration:</label>
+                <div class="col-xs-4">
+                    <input id="voice_recording_max_time_length_seconds" name="voice_recording_max_time_length_seconds" class="form-control" type="number" placeholder="Enter duration here (seconds)" value="{{ settings['voice_recording_max_time_length_seconds'] }}">
+                </div>
+            </div>
+            <div class="form-group">
+                <label for="seconds_before_auto_logout" class="col-xs-8 control-label">Duration before auto-logout:</label>
+                <div class="col-xs-4">
+                    <input id="seconds_before_auto_logout" name="seconds_before_auto_logout" class="form-control" type="number" placeholder="Enter duration here (seconds)" value="{{ settings['seconds_before_auto_logout'] }}">
+                </div>
+            </div>
+        </div>
+    </div>
+    <div class="row">
+        <div class="col-xs-12">
+            <div class="form-group">
+                <label for="call_clinician_button_text">Text that appears on the app's "Call My Clinician" button:</label>
+                <input type="text" name="call_clinician_button_text" id="call_clinician_button_text" class="form-control" value="{{settings['call_clinician_button_text']}}">
+            </div>
+            <div class="form-group">
+                <label for="about_page_text">Text on the app's "About" page:</label>
+                <textarea name="about_page_text" id="about_page_text" class="form-control" rows="20" cols="120">{{settings['about_page_text']}}</textarea>
+            </div>
+            <div class="form-group">
+                <label for="consent_form_text">Text that appears in the app's consent form:</label>
+                <textarea name="consent_form_text" id="consent_form_text" class="form-control" rows="20" cols="120">{{settings['consent_form_text']}}</textarea>
+            </div>
+            <div class="form-group">
+                <label for="survey_submit_success_toast_text">Text that appears in the pop-up message (called an Android "Toast") when a survey is submitted:</label>
+                <textarea name="survey_submit_success_toast_text" id="survey_submit_success_toast_text" class="form-control" rows="3" cols="120">{{settings['survey_submit_success_toast_text']}}</textarea>
+            </div>
+            {% for section, section_title in { "welcome": "Welcome", "data_gathering": "Data Gathering", "privacy": "Privacy", "time_commitment": "Time Commitment",
+                "study_survey": "Study Survey", "study_tasks": "Study Tasks", "withdrawing": "Withdrawing" }.iteritems() %}
+                <div class="form-group">
+                    <label for="{{section}}_summary">iOS consent {{section_title}} text:</label>
+                    <textarea name="consent_sections.{{section}}.text" id="{{section}}_summary" class="form-control" rows="4" cols="120">{{settings['consent_sections'][section]['text']}}</textarea>
+                </div>
+                <div class="form-group">
+                    <label for="{{section}}_more">iOS consent {{section_title}} learn more:</label>
+                    <textarea name="consent_sections.{{section}}.more" id="{{section}}_more" class="form-control" rows="4" cols="120">{{settings['consent_sections'][section]['more']}}</textarea>
+                </div>
+            {% endfor %}
+        </div>
+    </div>
+    <button class="btn btn-primary btn-block" type="submit">Submit</button>
+</form>
 {% endblock %}