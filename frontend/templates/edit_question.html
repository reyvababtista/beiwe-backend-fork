{% raw %}
<!-- Modal for question addition/alteration-->
<div id="editQuestionModal" class="modal fade" tabindex="-1">
  <div class="modal-dialog">
    <div class="modal-content">
      <div class="modal-header">
        <button type="button" class="close" data-dismiss="modal"><span>&times;</span></button>
        <h4 class="modal-title" id="editQuestionModalLabel">Edit Question</h4>
      </div>
      <div class="modal-body">
<<<<<<< HEAD
=======
        <span style="display:none"> {{ surveyBuilder.currentQuestionFields }} </span>
>>>>>>> c15ed747
        <table style="width: 100%;">
          <tr>
            <td><label for="text">Question Text:</label></td>
            <td>
              <input type="text" name="question_text" id="text" class="form-control"
                     ng-model="surveyBuilder.currentQuestionFields.question_text">
            </td>
          </tr>
          <tr>
            <td><label for="type">Question Type:</label></td>
            <td>
              <select name="type" id="type" class="form-control"
                      ng-model="surveyBuilder.currentQuestionFields.question_type"
                      ng-options="surveyBuilder.QUESTION_TYPE_LABELS[type] for type in surveyBuilder.QUESTION_TYPES track by type">
              </select>
            </td>
          </tr>
          <tr ng-if="surveyBuilder.currentQuestionFields.question_type == surveyBuilder.QUESTION_TYPES.slider">
            <td><label for="min">Minimum Value:</label></td>
            <td>
              <input type="number" name="min" id="min" class="form-control" min="0" max="100"
                     ng-keyup="surveyBuilder.checkSliderValue('min')"
                     ng-model="surveyBuilder.currentQuestionFields.min">
            </td>
          </tr>
          <tr ng-if="surveyBuilder.currentQuestionFields.question_type == surveyBuilder.QUESTION_TYPES.slider">
            <td><label for="max">Maximum Value:</label></td>
            <td>
              <input type="number" name="max" id="max" class="form-control" min="1" max="100"
                     ng-keyup="surveyBuilder.checkSliderValue('max')"
                     ng-model="surveyBuilder.currentQuestionFields.max">
            </td>
          </tr>
          <tr ng-if="surveyBuilder.currentQuestionFields.question_type == surveyBuilder.QUESTION_TYPES.freeResponse">
            <td><label for="tfttxt">Answer Type:</label></td>
            <td>
              <select name="text_field_type" id="tfttxt" class="form-control"
                      ng-model="surveyBuilder.currentQuestionFields.text_field_type"
                      ng-options="surveyBuilder.TEXT_FIELD_TYPE_LABELS[type] for type in surveyBuilder.TEXT_FIELD_TYPES track by type">
              </select>
            </td>
          </tr>
          <tbody ng-if="surveyBuilder.currentQuestionFields.question_type == surveyBuilder.QUESTION_TYPES.radio || surveyBuilder.currentQuestionFields.question_type == surveyBuilder.QUESTION_TYPES.checkbox"
                 id="fields_div">
            <tr>
              <td><label>Answer Choices:</label></td>
              <td>
                <button class="btn btn-info" ng-click="surveyBuilder.addAnswerField()">Add new answer choice</button>
              </td>
            </tr>
            <tr ng-repeat="answer in surveyBuilder.currentQuestionFields.answers">
              <td class="text-right">
                <span ng-if="surveyBuilder.currentQuestionFields.question_type == surveyBuilder.QUESTION_TYPES.radio">
                  {{ $index }}:
                </span>
              </td>
              <td>
                <input type="text" class="form-control" ng-model="answer.text">
              </td>
              <td>
                <button class="close pull-right" style="line-height: 34px;" ng-click="surveyBuilder.deleteAnswerField($index)">&times;</button>
              </td>
            </tr>
          </tbody>

          <!-- Visual break between the question and the question's skip logic -->
          <tr><td>&nbsp;</td></tr>

          <tr ng-if="surveyBuilder.randomize">
            <td colspan="2">
              <div class="alert alert-warning" style="margin-bottom: 0;">
                Skip logic for this question has been disabled because the survey is randomized. You may still edit
                the logic below, but this question will always be displayed as long as the survey remains randomized.
              </div>
            </td>
          </tr>
          <tr ng-class="{'faded': surveyBuilder.randomize}">
            <td class="tablecell-align-top">
              <label for="text">Display this<br>question if:</label>
            </td>
            <td>
              <logical-block ng-if="surveyBuilder.LOGICAL_OPERATORS.indexOf(surveyBuilder.getOperatorType(surveyBuilder.currentQuestionFields.display_if)) > -1"
                             path="" survey-builder="surveyBuilder"></logical-block>
              <div ng-if="surveyBuilder.ARITHMETIC_OPERATORS.indexOf(surveyBuilder.getOperatorType(surveyBuilder.currentQuestionFields.display_if)) > -1">
                <div class="alert alert-warning">
                  You will be limited to a single conditional statement if you do not have an AND or OR block as the first element.
                </div>
                <conditional-block survey-builder="surveyBuilder" path=""></conditional-block>
              </div>
              <div ng-if="!surveyBuilder.currentQuestionFields.display_if">
                <add-logic-buttons new-path="{{ getNewPath() }}" survey-builder="surveyBuilder"></add-logic-buttons>
              </div>
            </td>
          </tr>
        </table>
      </div>
      <div class="modal-footer">
        <button ng-if="surveyBuilder.currentQuestionFields.is_new_question"
                class="btn btn-primary" data-dismiss="modal" ng-click="surveyBuilder.addNewQuestion()">
          Add Question
        </button>
        <button ng-if="!surveyBuilder.currentQuestionFields.is_new_question"
                class="btn btn-primary" data-dismiss="modal"
                ng-click="surveyBuilder.editQuestion()">
          Save Question
        </button>
        <button class="btn btn-default pull-left" data-dismiss="modal">Close</button>
      </div>
    </div>
  </div>
</div>
{% endraw %}<|MERGE_RESOLUTION|>--- conflicted
+++ resolved
@@ -8,10 +8,7 @@
         <h4 class="modal-title" id="editQuestionModalLabel">Edit Question</h4>
       </div>
       <div class="modal-body">
-<<<<<<< HEAD
-=======
         <span style="display:none"> {{ surveyBuilder.currentQuestionFields }} </span>
->>>>>>> c15ed747
         <table style="width: 100%;">
           <tr>
             <td><label for="text">Question Text:</label></td>
