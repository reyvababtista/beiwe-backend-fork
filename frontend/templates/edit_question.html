{% raw %}
<!-- Modal for question addition/alteration-->
<div id="editQuestionModal" class="modal fade" tabindex="-1">
  <div class="modal-dialog">
    <div class="modal-content">
      <div class="modal-header">
        <button type="button" class="close" data-dismiss="modal"><span>&times;</span></button>
        <h4 class="modal-title" id="editQuestionModalLabel">Edit Question</h4>
      </div>
      <div class="modal-body">
        <table style="width: 100%;">
          <tr>
            <td><label for="text">Question Text:</label></td>
            <td>
              <input type="text" name="question_text" id="text" class="form-control"
                     ng-model="surveyBuilder.currentQuestionFields.question_text">
            </td>
          </tr>
          <tr>
            <td><label for="type">Question Type:</label></td>
            <td>
              <select name="type" id="type" class="form-control"
                      ng-model="surveyBuilder.currentQuestionFields.question_type"
                      ng-options="surveyBuilder.QUESTION_TYPE_LABELS[type] for type in surveyBuilder.QUESTION_TYPES track by type">
              </select>
            </td>
          </tr>
          <tr ng-if="surveyBuilder.currentQuestionFields.question_type == surveyBuilder.QUESTION_TYPES.slider">
            <td><label for="min">Minimum Value:</label></td>
            <td>
              <input type="number" name="min" id="min" class="form-control" min="0" max="100"
                     ng-keyup="surveyBuilder.checkSliderValue('min')"
                     ng-model="surveyBuilder.currentQuestionFields.min">
            </td>
          </tr>
          <tr ng-if="surveyBuilder.currentQuestionFields.question_type == surveyBuilder.QUESTION_TYPES.slider">
            <td><label for="max">Maximum Value:</label></td>
            <td>
              <input type="number" name="max" id="max" class="form-control" min="1" max="100"
                     ng-keyup="surveyBuilder.checkSliderValue('max')"
                     ng-model="surveyBuilder.currentQuestionFields.max">
            </td>
          </tr>
          <tr ng-if="surveyBuilder.currentQuestionFields.question_type == surveyBuilder.QUESTION_TYPES.freeResponse">
            <td><label for="tfttxt">Text Field Type:</label></td>
            <td>
              <select name="text_field_type" id="tfttxt" class="form-control"
                      ng-model="surveyBuilder.currentQuestionFields.text_field_type"
                      ng-options="surveyBuilder.TEXT_FIELD_TYPE_LABELS[type] for type in surveyBuilder.TEXT_FIELD_TYPES track by type">
              </select>
            </td>
          </tr>
          <tbody ng-if="surveyBuilder.currentQuestionFields.question_type == surveyBuilder.QUESTION_TYPES.radio || surveyBuilder.currentQuestionFields.question_type == surveyBuilder.QUESTION_TYPES.checkbox"
                 id="fields_div">
            <tr>
              <td><label>Fields:</label></td>
              <td>
                <button class="btn btn-info" ng-click="surveyBuilder.addAnswerField()">Add new field</button>
              </td>
            </tr>
            <tr ng-repeat="answer in surveyBuilder.currentQuestionFields.answers">
              <td class="text-right">
                <span ng-if="surveyBuilder.currentQuestionFields.question_type == surveyBuilder.QUESTION_TYPES.radio">
                  {{ $index }}:
                </span>
              </td>
              <td><input type="text" class="form-control" ng-model="answer.text"></td>
              <td>
                <button class="btn btn-danger" ng-click="surveyBuilder.deleteAnswerField($index)">Delete</button>
              </td>
            </tr>
          </tbody>
          <tr ng-if="surveyBuilder.randomize">
            <td colspan="2">
              <div class="alert alert-warning" style="margin-bottom: 0;">
                Skip logic for this question has been disabled because the survey is randomized. You may still edit
                the logic below, but this question will always be displayed as long as the survey remains randomized.
              </div>
            </td>
          </tr>
          <tr ng-class="{'faded': surveyBuilder.randomize}">
            <td><label for="text">Display If:</label></td>
            <td>
              <logical-block ng-if="surveyBuilder.LOGICAL_OPERATORS.indexOf(surveyBuilder.getOperatorType(surveyBuilder.currentQuestionFields.display_if)) > -1"
                             path="" survey-builder="surveyBuilder"></logical-block>
              <div ng-if="surveyBuilder.ARITHMETIC_OPERATORS.indexOf(surveyBuilder.getOperatorType(surveyBuilder.currentQuestionFields.display_if)) > -1">
                <div class="alert alert-warning">
                  If you wish to have any logical statements ("AND" or "OR"), the base statement must be a logical
                  statement and not a conditional statement. If you only intend to have one conditional statement for
                  this question, then no change is necessary.
                </div>
<<<<<<< HEAD
              </td>
            </tr>
            <tr ng-class="{'faded': surveyBuilder.randomize}">
              <td><label for="text">Display If:</label></td>
              <td>
                <logical-block ng-if="surveyBuilder.LOGICAL_OPERATORS.indexOf(surveyBuilder.getOperatorType(surveyBuilder.currentQuestionFields.display_if)) > -1"
                               survey-builder="surveyBuilder" path=""></logical-block>
                <div ng-if="surveyBuilder.ARITHMETIC_OPERATORS.indexOf(surveyBuilder.getOperatorType(surveyBuilder.currentQuestionFields.display_if)) > -1">
                  <div class="alert alert-warning">
                    If you wish to have multiple conditional statements inside an AND or OR block you will need to structure your logic with an AND or OR block as the first element, otherwise you will be limited to a single conditional statement.
                  </div>
                  <conditional-block survey-builder="surveyBuilder" path=""></conditional-block>
                </div>
                <div ng-if="!surveyBuilder.currentQuestionFields.display_if">
                  <add-logic-buttons new-path="{{ getNewPath() }}" survey-builder="surveyBuilder"></add-logic-buttons>
                </div>                  
              </td>
            </tr>
          </table>
        </div>
        <div class="modal-footer">
          <button ng-if="surveyBuilder.currentQuestionFields.is_new_question"
                  class="btn btn-primary" data-dismiss="modal" ng-click="surveyBuilder.addNewQuestion()">
            Add Question
          </button>
          <button ng-if="!surveyBuilder.currentQuestionFields.is_new_question"
                  class="btn btn-primary" data-dismiss="modal"
                  ng-click="surveyBuilder.editQuestion()">
            Save Question
          </button>
          <button class="btn btn-default pull-left" data-dismiss="modal">Close</button>
        </div>
      </form>
=======
                <conditional-block survey-builder="surveyBuilder" path=""></conditional-block>
              </div>
              <div ng-if="!surveyBuilder.currentQuestionFields.display_if">
                <add-logic-buttons new-path="{{ getNewPath() }}" survey-builder="surveyBuilder"></add-logic-buttons>
              </div>                  
            </td>
          </tr>
        </table>
      </div>
      <div class="modal-footer">
        <button ng-if="surveyBuilder.currentQuestionFields.is_new_question"
                class="btn btn-primary" data-dismiss="modal" ng-click="surveyBuilder.addNewQuestion()">
          Add Question
        </button>
        <button ng-if="!surveyBuilder.currentQuestionFields.is_new_question"
                class="btn btn-primary" data-dismiss="modal"
                ng-click="surveyBuilder.editQuestion()">
          Save Question
        </button>
        <button class="btn btn-default pull-left" data-dismiss="modal">Close</button>
      </div>
>>>>>>> 8855b4a4
    </div>
  </div>
</div>
{% endraw %}<|MERGE_RESOLUTION|>--- conflicted
+++ resolved
@@ -85,45 +85,8 @@
                              path="" survey-builder="surveyBuilder"></logical-block>
               <div ng-if="surveyBuilder.ARITHMETIC_OPERATORS.indexOf(surveyBuilder.getOperatorType(surveyBuilder.currentQuestionFields.display_if)) > -1">
                 <div class="alert alert-warning">
-                  If you wish to have any logical statements ("AND" or "OR"), the base statement must be a logical
-                  statement and not a conditional statement. If you only intend to have one conditional statement for
-                  this question, then no change is necessary.
+                  If you wish to have multiple conditional statements inside an AND or OR block you will need to structure your logic with an AND or OR block as the first element, otherwise you will be limited to a single conditional statement.
                 </div>
-<<<<<<< HEAD
-              </td>
-            </tr>
-            <tr ng-class="{'faded': surveyBuilder.randomize}">
-              <td><label for="text">Display If:</label></td>
-              <td>
-                <logical-block ng-if="surveyBuilder.LOGICAL_OPERATORS.indexOf(surveyBuilder.getOperatorType(surveyBuilder.currentQuestionFields.display_if)) > -1"
-                               survey-builder="surveyBuilder" path=""></logical-block>
-                <div ng-if="surveyBuilder.ARITHMETIC_OPERATORS.indexOf(surveyBuilder.getOperatorType(surveyBuilder.currentQuestionFields.display_if)) > -1">
-                  <div class="alert alert-warning">
-                    If you wish to have multiple conditional statements inside an AND or OR block you will need to structure your logic with an AND or OR block as the first element, otherwise you will be limited to a single conditional statement.
-                  </div>
-                  <conditional-block survey-builder="surveyBuilder" path=""></conditional-block>
-                </div>
-                <div ng-if="!surveyBuilder.currentQuestionFields.display_if">
-                  <add-logic-buttons new-path="{{ getNewPath() }}" survey-builder="surveyBuilder"></add-logic-buttons>
-                </div>                  
-              </td>
-            </tr>
-          </table>
-        </div>
-        <div class="modal-footer">
-          <button ng-if="surveyBuilder.currentQuestionFields.is_new_question"
-                  class="btn btn-primary" data-dismiss="modal" ng-click="surveyBuilder.addNewQuestion()">
-            Add Question
-          </button>
-          <button ng-if="!surveyBuilder.currentQuestionFields.is_new_question"
-                  class="btn btn-primary" data-dismiss="modal"
-                  ng-click="surveyBuilder.editQuestion()">
-            Save Question
-          </button>
-          <button class="btn btn-default pull-left" data-dismiss="modal">Close</button>
-        </div>
-      </form>
-=======
                 <conditional-block survey-builder="surveyBuilder" path=""></conditional-block>
               </div>
               <div ng-if="!surveyBuilder.currentQuestionFields.display_if">
@@ -145,7 +108,6 @@
         </button>
         <button class="btn btn-default pull-left" data-dismiss="modal">Close</button>
       </div>
->>>>>>> 8855b4a4
     </div>
   </div>
 </div>
