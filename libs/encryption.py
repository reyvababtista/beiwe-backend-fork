--- conflicted
+++ resolved
@@ -1,413 +1,397 @@
-import json
-import traceback
-from os import urandom
-from sys import version_info
-from typing import List, Tuple
-
-from Crypto.PublicKey import RSA as old_RSA
-from Cryptodome.Cipher import AES
-from Cryptodome.PublicKey import RSA
-
-from config.settings import STORE_DECRYPTION_KEY_ERRORS, STORE_DECRYPTION_LINE_ERRORS
-from constants.security_constants import ASYMMETRIC_KEY_LENGTH, URLSAFE_BASE64_CHARACTERS
-from database.profiling_models import (DecryptionKeyError, EncryptionErrorMetadata,
-    LineEncryptionError)
-from database.study_models import Study
-from database.user_models import Participant
-from libs.security import Base64LengthException, decode_base64, encode_base64, PaddingException
-
-# TODO: there is a circular import due to the database imports in this file and this file being
-# imported in s3, forcing local s3 imports in various files.  Refactor and fix
-
-# Pycrypto (not pycryptodome) uses an old function inside the std lib time library that was
-# deprecated because the name is misleading.  The exact replacement is the process_time function,
-# so we patch it to keep it working.
-# TODO: We only use the old pycrypto because we are using a not-best-practice of the direct RSA
-#   encryption instead of a something like PKCS1_OAEP (OAEP is a padding mechanism).  I have been
-#   unable to replicate the old code (and have zero incentive to do so) using of either the
-#   pycryptodome library (which explicitly disallows it) or the `rsa` library.
-if version_info.minor > 7:
-    import time
-    time.clock = time.process_time
-
-
-class DecryptionKeyInvalidError(Exception): pass
-class HandledError(Exception): pass
-# class UnHandledError(Exception): pass  # for debugging
-class InvalidIV(Exception): pass
-class InvalidData(Exception): pass
-class DefinitelyInvalidFile(Exception): pass
-
-################################################################################
-################################# RSA ##########################################
-################################################################################
-
-# The private keys are stored server-side (S3), and the public key is sent to the device.
-
-def generate_key_pairing() -> Tuple[bytes, bytes]:
-    """Generates a public-private key pairing, returns tuple (public, private)"""
-    private_key = RSA.generate(ASYMMETRIC_KEY_LENGTH)
-    public_key = private_key.publickey()
-    return public_key.exportKey(), private_key.exportKey()
-
-
-def prepare_X509_key_for_java(exported_key) -> bytes:
-    # This may actually be a PKCS8 Key specification.
-    """ Removes all extraneous config (new lines and labels from a formatted key string,
-    because this is how Java likes its key files to be formatted.
-    (Y'know, not in accordance with the specification.  Because Java.) """
-    return b"".join(exported_key.split(b'\n')[1:-1])
-
-
-<<<<<<< HEAD
-def get_RSA_cipher(key: bytes) -> old_RSA._RSAobj:
-    return old_RSA.importKey(key)
-=======
-def get_RSA_cipher(key: bytes) -> RSA._RSAobj:
-    return RSA.importKey(key)
-    
-    # pycryptodome: the following appears to be correct, but pycryptodome raises a decryption error.
-    # RSA_key = RSA.importKey(key)
-    # cipher = PKCS1_OAEP.new(RSA_key)
-    # return cipher
->>>>>>> bb2e9586
-
-
-# This function is only for use in debugging.
-# def encrypt_rsa(blob, private_key):
-#     return private_key.encrypt("blob of text", "literally anything")
-#     """ 'blob of text' can be either a long or a string, we will use strings.
-#         The second parameter must be entered... but it is ignored.  Really."""
-
-
-################################################################################
-################################# AES ##########################################
-################################################################################
-
-
-def encrypt_for_server(input_string: bytes, study_object_id: str) -> bytes:
-    """
-    Encrypts config using the ENCRYPTION_KEY, prepends the generated initialization vector.
-    Use this function on an entire file (as a string).
-    """
-    if not isinstance(study_object_id, str):
-        raise Exception(f"received non-string object {study_object_id}")
-    encryption_key = Study.objects.get(object_id=study_object_id).encryption_key.encode()  # bytes
-    iv = urandom(16)  # bytes
-    return iv + AES.new(encryption_key, AES.MODE_CFB, segment_size=8, IV=iv).encrypt(input_string)
-
-
-def decrypt_server(data: bytes, study_object_id: str) -> bytes:
-    """ Decrypts config encrypted by the encrypt_for_server function. """
-    if not isinstance(study_object_id, str):
-        raise TypeError(f"received non-string object {study_object_id}")
-    
-    encryption_key = Study.objects.filter(
-        object_id=study_object_id
-    ).values_list('encryption_key', flat=True).get().encode()
-    iv = data[:16]
-    data = data[16:]  # gr arg, memcopy operation...
-    return AES.new(encryption_key, AES.MODE_CFB, segment_size=8, IV=iv).decrypt(data)
-
-
-########################### User/Device Decryption #############################
-
-
-def decrypt_device_file(file_name: str, original_data: bytes, participant: Participant) -> bytes:
-    """ Runs the line-by-line decryption of a file encrypted by a device.  """
-    
-    def create_line_error_db_entry(error_type):
-        # declaring this inside decrypt device file to access its function-global variables
-        if STORE_DECRYPTION_LINE_ERRORS:
-            LineEncryptionError.objects.create(
-                type=error_type,
-                base64_decryption_key=encode_base64(aes_decryption_key),
-                line=encode_base64(line),
-                prev_line=encode_base64(file_data[i - 1] if i > 0 else ''),
-                next_line=encode_base64(file_data[i + 1] if i < len(file_data) - 1 else ''),
-                participant=participant,
-            )
-    
-    bad_lines = []
-    error_types = []
-    error_count = 0
-    good_lines = []
-    
-    # don't refactor to pop the decryption key line out of the file_data list, this list
-    # can be thousands of lines.  Also, this line is a 2x memcopy with N new bytes objects.
-    file_data = [line for line in original_data.split(b'\n') if line != b""]
-    
-    if not file_data:
-        raise HandledError("The file had no data in it.  Return 200 to delete file from device.")
-    
-    private_key_cipher = participant.get_private_key()
-<<<<<<< HEAD
-    aes_decryption_key = extract_aes_key(
-        file_name, file_data, participant, private_key_cipher, original_data
-    )
-=======
-    aes_decryption_key = extract_aes_key(file_data, participant, private_key_cipher, original_data)
->>>>>>> bb2e9586
-    
-    for i, line in enumerate(file_data):
-        # we need to skip the first line (the decryption key), but need real index values in i
-        if i == 0:
-            continue
-        
-        if line is None:
-            # this case causes weird behavior inside decrypt_device_line, so we test for it instead.
-            error_count += 1
-            create_line_error_db_entry(LineEncryptionError.LINE_IS_NONE)
-            error_types.append(LineEncryptionError.LINE_IS_NONE)
-            bad_lines.append(line)
-            print("encountered empty line of data, ignoring.")
-            continue
-        
-        try:
-            good_lines.append(decrypt_device_line(participant.patient_id, aes_decryption_key, line))
-        except Exception as error_orig:
-            error_string = str(error_orig)
-            error_count += 1
-            
-            error_message = "There was an error in user decryption: "
-            if isinstance(error_orig, (Base64LengthException, PaddingException)):
-                # this case used to also catch IndexError, this probably changed after python3 upgrade
-                error_message += "Something is wrong with data padding:\n\tline: %s" % line
-                create_line_error_db_entry(LineEncryptionError.PADDING_ERROR)
-                error_types.append(LineEncryptionError.PADDING_ERROR)
-                bad_lines.append(line)
-                continue
-            
-            # case not reachable, decryption key has validation logic.
-            # if isinstance(error_orig, TypeError) and aes_decryption_key is None:
-            #     error_message += "The key was empty:\n\tline: %s" % line
-            #     create_line_error_db_entry(LineEncryptionError.EMPTY_KEY)
-            #     error_types.append(LineEncryptionError.EMPTY_KEY)
-            #     bad_lines.append(line)
-            #     continue
-            
-            # untested, error should be caught as a decryption key error
-            # if isinstance(error_orig, ValueError) and "Key cannot be the null string" in error_string:
-            #     error_message += "The key was the null string:\n\tline: %s" % line
-            #     create_line_error_db_entry(LineEncryptionError.EMPTY_KEY)
-            #     error_types.append(LineEncryptionError.EMPTY_KEY)
-            #     bad_lines.append(line)
-            #     continue
-            
-            ################### skip these errors ##############################
-            if "unpack" in error_string:
-                error_message += "malformed line of config, dropping it and continuing."
-                create_line_error_db_entry(LineEncryptionError.MALFORMED_CONFIG)
-                error_types.append(LineEncryptionError.MALFORMED_CONFIG)
-                bad_lines.append(line)
-                # the config is not colon separated correctly, this is a single
-                # line error, we can just drop it.
-                # implies an interrupted write operation (or read)
-                continue
-            
-            # This error had a new error string, solution is now tested, we pad and then trunate.
-            # if "Input strings must be a multiple of 16 in length" in error_string:
-            #     error_message += "Line was of incorrect length, dropping it and continuing."
-            #     create_line_error_db_entry(LineEncryptionError.INVALID_LENGTH)
-            #     error_types.append(LineEncryptionError.INVALID_LENGTH)
-            #     bad_lines.append(line)
-            #     continue
-            
-            if isinstance(error_orig, InvalidData):
-                error_message += "Line contained no data, skipping: " + str(line)
-                create_line_error_db_entry(LineEncryptionError.LINE_EMPTY)
-                error_types.append(LineEncryptionError.LINE_EMPTY)
-                bad_lines.append(line)
-                continue
-            
-            if isinstance(error_orig, InvalidIV):
-                error_message += "Line contained no iv, skipping: " + str(line)
-                create_line_error_db_entry(LineEncryptionError.IV_MISSING)
-                error_types.append(LineEncryptionError.IV_MISSING)
-                bad_lines.append(line)
-                continue
-            
-            elif 'IV must be' in error_string:
-                # shifted this to an okay-to-proceed line error March 2021.
-                error_message += "iv has bad length."
-                create_line_error_db_entry(LineEncryptionError.IV_BAD_LENGTH)
-                error_types.append(LineEncryptionError.IV_BAD_LENGTH)
-                bad_lines.append(line)
-                continue
-            
-            # Give up on these errors:
-            # should be handled in decryption key validation.
-            # if 'AES key' in error_string:
-            #     error_message += "AES key has bad length."
-            #     create_line_error_db_entry(LineEncryptionError.AES_KEY_BAD_LENGTH)
-            #     error_types.append(LineEncryptionError.AES_KEY_BAD_LENGTH)
-            #     bad_lines.append(line)
-            #     raise HandledError(error_message)
-            
-            elif 'Incorrect padding' in error_string:
-                error_message += "base64 padding error, config is truncated."
-                create_line_error_db_entry(LineEncryptionError.MP4_PADDING)
-                error_types.append(LineEncryptionError.MP4_PADDING)
-                bad_lines.append(line)
-                # this is only seen in mp4 files. possibilities:
-                #  upload during write operation.
-                #  broken base64 conversion in the app
-                #  some unanticipated error in the file upload
-                raise HandledError(error_message)
-            else:
-                # If none of the above errors happened, raise the error raw
-                raise
-    
-    if error_count:
-        EncryptionErrorMetadata.objects.create(
-            file_name=request.POST['file_name'],
-            total_lines=len(file_data),
-            number_errors=error_count,
-            # generator comprehension:
-            error_lines=json.dumps( (str(line for line in bad_lines)) ),
-            error_types=json.dumps(error_types),
-            participant=participant,
-        )
-    
-    # join should be rather well optimized and not cause O(n^2) total memory copies
-    return b"\n".join(good_lines)
-
-
-def extract_aes_key(
-        file_name: str, file_data: List[bytes], participant: Participant, private_key_cipher, original_data: bytes
-) -> bytes:
-    # The following code is ... strange because of an unfortunate design design decision made
-    # quite some time ago: the decryption key is encoded as base64 twice, once wrapping the
-    # output of the RSA encryption, and once wrapping the AES decryption key.  This happened
-    # because I was not an experienced developer at the time, python2's unified string-bytes
-    # class didn't exactly help, and java io is... java io.
-    
-    def create_decryption_key_error(an_traceback):
-        # helper function with local variable access.
-        # do not refactor to include raising the error in this function, that obfuscates the source.
-        if STORE_DECRYPTION_KEY_ERRORS:
-<<<<<<< HEAD
-            DecryptionKeyError.objects.create(
-                    file_path=file_name,
-                    contents=original_data.decode(),
-                    traceback=an_traceback,
-                    participant=participant,
-=======
-            DecryptionKeyError.do_create(
-                file_path=request.values['file_name'],
-                contents=original_data,
-                traceback=an_traceback,
-                participant=participant,
->>>>>>> bb2e9586
-            )
-    
-    try:
-        key_base64_raw: bytes = file_data[0]
-        # print(f"key_base64_raw: {key_base64_raw}")
-    except IndexError:
-        # probably not reachable due to test for emptiness prior in code; keep just in case...
-        create_decryption_key_error(traceback.format_exc())
-        raise DecryptionKeyInvalidError("There was no decryption key.")
-    
-    # Test that every "character" (they are 8 bit bytes) in the byte-string of the raw key is
-    # a valid url-safe base64 character, this will cut out certain junk files too.
-    for c in key_base64_raw:
-        if c not in URLSAFE_BASE64_CHARACTERS:
-            # need a stack trace....
-            try:
-                raise DecryptionKeyInvalidError(f"Decryption key not base64 encoded: {key_base64_raw}")
-            except DecryptionKeyInvalidError:
-                create_decryption_key_error(traceback.format_exc())
-                raise
-    
-    # handle the various cases that can occur when extracting from base64.
-    try:
-        decoded_key: bytes = decode_base64(key_base64_raw)
-        # print(f"decoded_key: {decoded_key}")
-    except (TypeError, PaddingException, Base64LengthException) as decode_error:
-        create_decryption_key_error(traceback.format_exc())
-        raise DecryptionKeyInvalidError(f"Invalid decryption key: {decode_error}")
-    
-    try:
-        base64_key = private_key_cipher.decrypt(decoded_key)
-        # print(f"base64_key: {len(base64_key)} {base64_key}")
-        decrypted_key = decode_base64(base64_key)
-        # print(f"decrypted_key: {len(decrypted_key)} {decrypted_key}")
-        if not decrypted_key:
-            raise TypeError(f"decoded key was '{decrypted_key}'")
-    except (TypeError, IndexError, PaddingException, Base64LengthException) as decr_error:
-        create_decryption_key_error(traceback.format_exc())
-        raise DecryptionKeyInvalidError(f"Invalid decryption key: {decr_error}")
-    
-    # If the decoded bits of the key is not exactly 128 bits (16 bytes) that probably means that
-    # the RSA encryption failed - this occurs when the first byte of the encrypted blob is all
-    # zeros.  Apps require an update to solve this (in a future rewrite we should use a padding
-    # algorithm).
-    if len(decrypted_key) != 16:
-        # print(len(decrypted_key))
-        # need a stack trace....
-        try:
-            raise DecryptionKeyInvalidError(f"Decryption key not 128 bits: {decrypted_key}")
-        except DecryptionKeyInvalidError:
-            create_decryption_key_error(traceback.format_exc())
-            raise
-    
-    return decrypted_key
-
-
-def decrypt_device_line(patient_id, key, data: bytes) -> bytes:
-    """ Config is expected to be 3 colon separated values.
-        value 1 is the symmetric key, encrypted with the patient's public key.
-        value 2 is the initialization vector for the AES CBC cipher.
-        value 3 is the config, encrypted using AES CBC, with the provided key and iv. """
-    # orig_data = data
-    iv, data = data.split(b":")
-    iv = decode_base64(iv)
-    data = decode_base64(data)
-    
-    # handle cases of no data, and less than 16 bytes of data, which is an equivalent scenario.
-    if not data or len(data) < 16:
-        raise InvalidData()
-    if not iv or len(iv) < 16:
-        raise InvalidIV()
-    
-    # CBC data encryption requires alignment to a 16 bytes, we lose any data that overflows that length.
-    overflow_bytes = len(data) % 16
-    
-    if overflow_bytes:
-        print("\n\nFOUND OVERFLOWED DATA\n\n")
-        print("device os:", Participant.objects.get(patient_id=patient_id).os_type)
-        print("\n\n")
-        data = data[:-overflow_bytes]
-    
-    try:
-        decipherer = AES.new(key, mode=AES.MODE_CBC, IV=iv)
-        decrypted = decipherer.decrypt(data)
-    except Exception:
-        if iv is None:
-            len_iv = "None"
-        else:
-            len_iv = len(iv)
-        if data is None:
-            len_data = "None"
-        else:
-            len_data = len(data)
-        if key is None:
-            len_key = "None"
-        else:
-            len_key = len(key)
-        # these print statements cause problems in getting encryption errors because the print
-        # statement will print to an ascii formatted log file on the server, which causes
-        # ascii encoding error.  Enable them for debugging only. (leave uncommented for Sentry.)
-        # print("length iv: %s, length data: %s, length key: %s" % (len_iv, len_data, len_key))
-        # print('%s %s %s' % (patient_id, key, orig_data))
-        raise
-    
-    # PKCS5 Padding: The last byte of the byte-string contains the number of bytes at the end of the
-    # bytestring that are padding.  As string slicing in python are a copy operation we will
-    # detect the fast-path case of no change so that we can skip it
-    num_padding_bytes = decrypted[-1]
-    if num_padding_bytes:
-        decrypted = decrypted[0: -num_padding_bytes]
-    
-    return decrypted
+import json
+import traceback
+from os import urandom
+from sys import version_info
+from typing import List, Tuple
+
+from Crypto.PublicKey import RSA as old_RSA
+from Cryptodome.Cipher import AES
+from Cryptodome.PublicKey import RSA
+
+from config.settings import STORE_DECRYPTION_KEY_ERRORS, STORE_DECRYPTION_LINE_ERRORS
+from constants.security_constants import ASYMMETRIC_KEY_LENGTH, URLSAFE_BASE64_CHARACTERS
+from database.profiling_models import (DecryptionKeyError, EncryptionErrorMetadata,
+    LineEncryptionError)
+from database.study_models import Study
+from database.user_models import Participant
+from libs.security import Base64LengthException, decode_base64, encode_base64, PaddingException
+
+
+# TODO: there is a circular import due to the database imports in this file and this file being
+# imported in s3, forcing local s3 imports in various files.  Refactor and fix
+
+# Pycrypto (not pycryptodome) uses an old function inside the std lib time library that was
+# deprecated because the name is misleading.  The exact replacement is the process_time function,
+# so we patch it to keep it working.
+# TODO: We only use the old pycrypto because we are using a not-best-practice of the direct RSA
+#   encryption instead of a something like PKCS1_OAEP (OAEP is a padding mechanism).  I have been
+#   unable to replicate the old code (and have zero incentive to do so) using of either the
+#   pycryptodome library (which explicitly disallows it) or the `rsa` library.
+if version_info.minor > 7:
+    import time
+    time.clock = time.process_time
+
+
+class DecryptionKeyInvalidError(Exception): pass
+class HandledError(Exception): pass
+# class UnHandledError(Exception): pass  # for debugging
+class InvalidIV(Exception): pass
+class InvalidData(Exception): pass
+class DefinitelyInvalidFile(Exception): pass
+
+################################################################################
+################################# RSA ##########################################
+################################################################################
+
+# The private keys are stored server-side (S3), and the public key is sent to the device.
+
+def generate_key_pairing() -> Tuple[bytes, bytes]:
+    """Generates a public-private key pairing, returns tuple (public, private)"""
+    private_key = RSA.generate(ASYMMETRIC_KEY_LENGTH)
+    public_key = private_key.publickey()
+    return public_key.exportKey(), private_key.exportKey()
+
+
+def prepare_X509_key_for_java(exported_key) -> bytes:
+    # This may actually be a PKCS8 Key specification.
+    """ Removes all extraneous config (new lines and labels from a formatted key string,
+    because this is how Java likes its key files to be formatted.
+    (Y'know, not in accordance with the specification.  Because Java.) """
+    return b"".join(exported_key.split(b'\n')[1:-1])
+
+
+def get_RSA_cipher(key: bytes) -> old_RSA._RSAobj:
+    return old_RSA.importKey(key)
+
+
+# pycryptodome: the following is correct for PKCS1_OAEP.
+    # RSA_key = RSA.importKey(key)
+    # cipher = PKCS1_OAEP.new(RSA_key)
+    # return cipher
+
+# This function is only for use in debugging.
+# def encrypt_rsa(blob, private_key):
+#     return private_key.encrypt("blob of text", "literally anything")
+#     """ 'blob of text' can be either a long or a string, we will use strings.
+#         The second parameter must be entered... but it is ignored.  Really."""
+
+
+################################################################################
+################################# AES ##########################################
+################################################################################
+
+
+def encrypt_for_server(input_string: bytes, study_object_id: str) -> bytes:
+    """
+    Encrypts config using the ENCRYPTION_KEY, prepends the generated initialization vector.
+    Use this function on an entire file (as a string).
+    """
+    if not isinstance(study_object_id, str):
+        raise Exception(f"received non-string object {study_object_id}")
+    encryption_key = Study.objects.get(object_id=study_object_id).encryption_key.encode()  # bytes
+    iv = urandom(16)  # bytes
+    return iv + AES.new(encryption_key, AES.MODE_CFB, segment_size=8, IV=iv).encrypt(input_string)
+
+
+def decrypt_server(data: bytes, study_object_id: str) -> bytes:
+    """ Decrypts config encrypted by the encrypt_for_server function. """
+    if not isinstance(study_object_id, str):
+        raise TypeError(f"received non-string object {study_object_id}")
+    
+    encryption_key = Study.objects.filter(
+        object_id=study_object_id
+    ).values_list('encryption_key', flat=True).get().encode()
+    iv = data[:16]
+    data = data[16:]  # gr arg, memcopy operation...
+    return AES.new(encryption_key, AES.MODE_CFB, segment_size=8, IV=iv).decrypt(data)
+
+
+########################### User/Device Decryption #############################
+
+
+def decrypt_device_file(file_name: str, original_data: bytes, participant: Participant) -> bytes:
+    """ Runs the line-by-line decryption of a file encrypted by a device.  """
+    
+    def create_line_error_db_entry(error_type):
+        # declaring this inside decrypt device file to access its function-global variables
+        if STORE_DECRYPTION_LINE_ERRORS:
+            LineEncryptionError.objects.create(
+                type=error_type,
+                base64_decryption_key=encode_base64(aes_decryption_key),
+                line=encode_base64(line),
+                prev_line=encode_base64(file_data[i - 1] if i > 0 else ''),
+                next_line=encode_base64(file_data[i + 1] if i < len(file_data) - 1 else ''),
+                participant=participant,
+            )
+    
+    bad_lines = []
+    error_types = []
+    error_count = 0
+    good_lines = []
+    
+    # don't refactor to pop the decryption key line out of the file_data list, this list
+    # can be thousands of lines.  Also, this line is a 2x memcopy with N new bytes objects.
+    file_data = [line for line in original_data.split(b'\n') if line != b""]
+    
+    if not file_data:
+        raise HandledError("The file had no data in it.  Return 200 to delete file from device.")
+    
+    private_key_cipher = participant.get_private_key()
+    aes_decryption_key = extract_aes_key(
+        file_name, file_data, participant, private_key_cipher, original_data
+    )
+    
+    for i, line in enumerate(file_data):
+        # we need to skip the first line (the decryption key), but need real index values in i
+        if i == 0:
+            continue
+        
+        if line is None:
+            # this case causes weird behavior inside decrypt_device_line, so we test for it instead.
+            error_count += 1
+            create_line_error_db_entry(LineEncryptionError.LINE_IS_NONE)
+            error_types.append(LineEncryptionError.LINE_IS_NONE)
+            bad_lines.append(line)
+            print("encountered empty line of data, ignoring.")
+            continue
+        
+        try:
+            good_lines.append(decrypt_device_line(participant.patient_id, aes_decryption_key, line))
+        except Exception as error_orig:
+            error_string = str(error_orig)
+            error_count += 1
+            
+            error_message = "There was an error in user decryption: "
+            if isinstance(error_orig, (Base64LengthException, PaddingException)):
+                # this case used to also catch IndexError, this probably changed after python3 upgrade
+                error_message += "Something is wrong with data padding:\n\tline: %s" % line
+                create_line_error_db_entry(LineEncryptionError.PADDING_ERROR)
+                error_types.append(LineEncryptionError.PADDING_ERROR)
+                bad_lines.append(line)
+                continue
+            
+            # case not reachable, decryption key has validation logic.
+            # if isinstance(error_orig, TypeError) and aes_decryption_key is None:
+            #     error_message += "The key was empty:\n\tline: %s" % line
+            #     create_line_error_db_entry(LineEncryptionError.EMPTY_KEY)
+            #     error_types.append(LineEncryptionError.EMPTY_KEY)
+            #     bad_lines.append(line)
+            #     continue
+            
+            # untested, error should be caught as a decryption key error
+            # if isinstance(error_orig, ValueError) and "Key cannot be the null string" in error_string:
+            #     error_message += "The key was the null string:\n\tline: %s" % line
+            #     create_line_error_db_entry(LineEncryptionError.EMPTY_KEY)
+            #     error_types.append(LineEncryptionError.EMPTY_KEY)
+            #     bad_lines.append(line)
+            #     continue
+            
+            ################### skip these errors ##############################
+            if "unpack" in error_string:
+                error_message += "malformed line of config, dropping it and continuing."
+                create_line_error_db_entry(LineEncryptionError.MALFORMED_CONFIG)
+                error_types.append(LineEncryptionError.MALFORMED_CONFIG)
+                bad_lines.append(line)
+                # the config is not colon separated correctly, this is a single
+                # line error, we can just drop it.
+                # implies an interrupted write operation (or read)
+                continue
+            
+            # This error had a new error string, solution is now tested, we pad and then trunate.
+            # if "Input strings must be a multiple of 16 in length" in error_string:
+            #     error_message += "Line was of incorrect length, dropping it and continuing."
+            #     create_line_error_db_entry(LineEncryptionError.INVALID_LENGTH)
+            #     error_types.append(LineEncryptionError.INVALID_LENGTH)
+            #     bad_lines.append(line)
+            #     continue
+            
+            if isinstance(error_orig, InvalidData):
+                error_message += "Line contained no data, skipping: " + str(line)
+                create_line_error_db_entry(LineEncryptionError.LINE_EMPTY)
+                error_types.append(LineEncryptionError.LINE_EMPTY)
+                bad_lines.append(line)
+                continue
+            
+            if isinstance(error_orig, InvalidIV):
+                error_message += "Line contained no iv, skipping: " + str(line)
+                create_line_error_db_entry(LineEncryptionError.IV_MISSING)
+                error_types.append(LineEncryptionError.IV_MISSING)
+                bad_lines.append(line)
+                continue
+            
+            elif 'IV must be' in error_string:
+                # shifted this to an okay-to-proceed line error March 2021.
+                error_message += "iv has bad length."
+                create_line_error_db_entry(LineEncryptionError.IV_BAD_LENGTH)
+                error_types.append(LineEncryptionError.IV_BAD_LENGTH)
+                bad_lines.append(line)
+                continue
+            
+            # Give up on these errors:
+            # should be handled in decryption key validation.
+            # if 'AES key' in error_string:
+            #     error_message += "AES key has bad length."
+            #     create_line_error_db_entry(LineEncryptionError.AES_KEY_BAD_LENGTH)
+            #     error_types.append(LineEncryptionError.AES_KEY_BAD_LENGTH)
+            #     bad_lines.append(line)
+            #     raise HandledError(error_message)
+            
+            elif 'Incorrect padding' in error_string:
+                error_message += "base64 padding error, config is truncated."
+                create_line_error_db_entry(LineEncryptionError.MP4_PADDING)
+                error_types.append(LineEncryptionError.MP4_PADDING)
+                bad_lines.append(line)
+                # this is only seen in mp4 files. possibilities:
+                #  upload during write operation.
+                #  broken base64 conversion in the app
+                #  some unanticipated error in the file upload
+                raise HandledError(error_message)
+            else:
+                # If none of the above errors happened, raise the error raw
+                raise
+    
+    if error_count:
+        EncryptionErrorMetadata.objects.create(
+            file_name=request.POST['file_name'],
+            total_lines=len(file_data),
+            number_errors=error_count,
+            # generator comprehension:
+            error_lines=json.dumps( (str(line for line in bad_lines)) ),
+            error_types=json.dumps(error_types),
+            participant=participant,
+        )
+    
+    # join should be rather well optimized and not cause O(n^2) total memory copies
+    return b"\n".join(good_lines)
+
+
+def extract_aes_key(
+        file_name: str, file_data: List[bytes], participant: Participant, private_key_cipher, original_data: bytes
+) -> bytes:
+    # The following code is ... strange because of an unfortunate design design decision made
+    # quite some time ago: the decryption key is encoded as base64 twice, once wrapping the
+    # output of the RSA encryption, and once wrapping the AES decryption key.  This happened
+    # because I was not an experienced developer at the time, python2's unified string-bytes
+    # class didn't exactly help, and java io is... java io.
+    
+    def create_decryption_key_error(an_traceback):
+        # helper function with local variable access.
+        # do not refactor to include raising the error in this function, that obfuscates the source.
+        if STORE_DECRYPTION_KEY_ERRORS:
+            DecryptionKeyError.do_create(
+                file_path=file_name,
+                contents=original_data,
+                traceback=an_traceback,
+                participant=participant,
+            )
+    
+    try:
+        key_base64_raw: bytes = file_data[0]
+        # print(f"key_base64_raw: {key_base64_raw}")
+    except IndexError:
+        # probably not reachable due to test for emptiness prior in code; keep just in case...
+        create_decryption_key_error(traceback.format_exc())
+        raise DecryptionKeyInvalidError("There was no decryption key.")
+    
+    # Test that every "character" (they are 8 bit bytes) in the byte-string of the raw key is
+    # a valid url-safe base64 character, this will cut out certain junk files too.
+    for c in key_base64_raw:
+        if c not in URLSAFE_BASE64_CHARACTERS:
+            # need a stack trace....
+            try:
+                raise DecryptionKeyInvalidError(f"Decryption key not base64 encoded: {key_base64_raw}")
+            except DecryptionKeyInvalidError:
+                create_decryption_key_error(traceback.format_exc())
+                raise
+    
+    # handle the various cases that can occur when extracting from base64.
+    try:
+        decoded_key: bytes = decode_base64(key_base64_raw)
+        # print(f"decoded_key: {decoded_key}")
+    except (TypeError, PaddingException, Base64LengthException) as decode_error:
+        create_decryption_key_error(traceback.format_exc())
+        raise DecryptionKeyInvalidError(f"Invalid decryption key: {decode_error}")
+    
+    try:
+        base64_key = private_key_cipher.decrypt(decoded_key)
+        # print(f"base64_key: {len(base64_key)} {base64_key}")
+        decrypted_key = decode_base64(base64_key)
+        # print(f"decrypted_key: {len(decrypted_key)} {decrypted_key}")
+        if not decrypted_key:
+            raise TypeError(f"decoded key was '{decrypted_key}'")
+    except (TypeError, IndexError, PaddingException, Base64LengthException) as decr_error:
+        create_decryption_key_error(traceback.format_exc())
+        raise DecryptionKeyInvalidError(f"Invalid decryption key: {decr_error}")
+    
+    # If the decoded bits of the key is not exactly 128 bits (16 bytes) that probably means that
+    # the RSA encryption failed - this occurs when the first byte of the encrypted blob is all
+    # zeros.  Apps require an update to solve this (in a future rewrite we should use a padding
+    # algorithm).
+    if len(decrypted_key) != 16:
+        # print(len(decrypted_key))
+        # need a stack trace....
+        try:
+            raise DecryptionKeyInvalidError(f"Decryption key not 128 bits: {decrypted_key}")
+        except DecryptionKeyInvalidError:
+            create_decryption_key_error(traceback.format_exc())
+            raise
+    
+    return decrypted_key
+
+
+def decrypt_device_line(patient_id, key, data: bytes) -> bytes:
+    """ Config is expected to be 3 colon separated values.
+        value 1 is the symmetric key, encrypted with the patient's public key.
+        value 2 is the initialization vector for the AES CBC cipher.
+        value 3 is the config, encrypted using AES CBC, with the provided key and iv. """
+    # orig_data = data
+    iv, data = data.split(b":")
+    iv = decode_base64(iv)
+    data = decode_base64(data)
+    
+    # handle cases of no data, and less than 16 bytes of data, which is an equivalent scenario.
+    if not data or len(data) < 16:
+        raise InvalidData()
+    if not iv or len(iv) < 16:
+        raise InvalidIV()
+    
+    # CBC data encryption requires alignment to a 16 bytes, we lose any data that overflows that length.
+    overflow_bytes = len(data) % 16
+    
+    if overflow_bytes:
+        print("\n\nFOUND OVERFLOWED DATA\n\n")
+        print("device os:", Participant.objects.get(patient_id=patient_id).os_type)
+        print("\n\n")
+        data = data[:-overflow_bytes]
+    
+    try:
+        decipherer = AES.new(key, mode=AES.MODE_CBC, IV=iv)
+        decrypted = decipherer.decrypt(data)
+    except Exception:
+        if iv is None:
+            len_iv = "None"
+        else:
+            len_iv = len(iv)
+        if data is None:
+            len_data = "None"
+        else:
+            len_data = len(data)
+        if key is None:
+            len_key = "None"
+        else:
+            len_key = len(key)
+        # these print statements cause problems in getting encryption errors because the print
+        # statement will print to an ascii formatted log file on the server, which causes
+        # ascii encoding error.  Enable them for debugging only. (leave uncommented for Sentry.)
+        # print("length iv: %s, length data: %s, length key: %s" % (len_iv, len_data, len_key))
+        # print('%s %s %s' % (patient_id, key, orig_data))
+        raise
+    
+    # PKCS5 Padding: The last byte of the byte-string contains the number of bytes at the end of the
+    # bytestring that are padding.  As string slicing in python are a copy operation we will
+    # detect the fast-path case of no change so that we can skip it
+    num_padding_bytes = decrypted[-1]
+    if num_padding_bytes:
+        decrypted = decrypted[0: -num_padding_bytes]
+    
+    return decrypted